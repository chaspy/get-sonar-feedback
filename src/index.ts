#!/usr/bin/env node

<<<<<<< HEAD
import { Command } from 'commander';
import fetch from 'node-fetch';
import chalk from 'chalk';
import { execSync } from 'child_process';
import * as path from 'path';
import * as fs from 'fs';
=======
import { Command } from "commander";
import fetch, { Response } from "node-fetch";
import chalk from "chalk";
import { execFileSync } from "node:child_process";
import path from "node:path";
import fs from "node:fs";
import * as packageJson from "../package.json";
import {
  buildCoverageDetailsUrl,
  ComponentTreeResponse,
  extractCoverageFileDetails,
} from "./coverage-utils";
>>>>>>> 8c34954f

interface SonarConfig {
  projectKey: string;
  organization: string;
  token: string;
}

interface GitHubConfig {
  owner: string;
  repo: string;
  token?: string;
}

interface GitHubPullRequest {
  number: number;
  title: string;
  head: {
    ref: string;
  };
}

interface QualityGateResponse {
  projectStatus: {
    status: string;
    conditions: Array<{
      status: string;
      metricKey: string;
      actualValue: string;
      comparator: string;
      errorThreshold: string;
    }>;
  };
}

interface IssuesResponse {
  total: number;
  effortTotal: number;
  debtTotal: number;
  issues: Array<{
    key: string;
    rule: string;
    severity: string;
    type?: string;
    component: string;
    line?: number;
    message: string;
    effort?: string;
    debt?: string;
    tags: string[];
    creationDate: string;
    updateDate?: string;
  }>;
}

interface HotspotsResponse {
  paging: {
    total: number;
  };
  hotspots: Array<{
    key: string;
    ruleKey: string;
    securityCategory: string;
    vulnerabilityProbability: string;
    status: string;
    component: string;
    line?: number;
    message: string;
  }>;
}

interface MeasuresResponse {
  component: {
    measures: Array<{
      metric: string;
      value?: string;
      periods?: Array<{
        value: string;
      }>;
    }>;
  };
}

<<<<<<< HEAD
interface JsonMeta {
  projectKey: string;
  organization: string;
  branch?: string | null;
  pullRequest?: string | null;
  generatedAt: string;
}

interface JsonIssue {
  key: string;
  rule: string;
  severity: string;
  type: string | null;
  component: string;
  filePath: string;
  line: number | null;
  message: string;
  effort: string | null;
  debt: string | null;
  tags: string[];
  creationDate: string;
  updateDate: string | null;
}

interface JsonQualityGate {
  status: string;
  conditions: Array<{
    status: string;
    metricKey: string;
    actualValue: string;
    comparator: string;
    errorThreshold: string;
  }>;
}

interface JsonSecurityHotspot {
  key: string;
  ruleKey: string;
  securityCategory: string;
  vulnerabilityProbability: string;
  status: string;
  component: string;
  filePath: string;
  line: number | null;
  message: string;
}

interface JsonOutput {
  meta: JsonMeta;
  qualityGate: JsonQualityGate;
  issues: JsonIssue[];
  issuesSummary: {
    total: number;
    effortTotal: number;
    debtTotal: number;
  };
  securityHotspots: {
    total: number;
    hotspots: JsonSecurityHotspot[];
  };
  duplication: Record<string, number | null>;
  metrics: Record<string, number | null>;
}

interface JsonError {
  error: {
    message: string;
    statusCode: number | null;
    details: unknown | null;
  };
}

class ApiError extends Error {
  statusCode?: number;
  details?: unknown;

  constructor(message: string, statusCode?: number, details?: unknown) {
    super(message);
    this.statusCode = statusCode;
    this.details = details;
  }
}

class SonarCloudFeedback {
  private sonarConfig: SonarConfig;
  private githubConfig: GitHubConfig;
  private jsonMode: boolean;
  private outputPath?: string;
  private currentBranch?: string;

  constructor(options?: { json?: boolean; output?: string }) {
    this.jsonMode = Boolean(options?.json || options?.output);
    this.outputPath = options?.output;
=======
type Severity = "BLOCKER" | "CRITICAL" | "MAJOR" | "MINOR" | "INFO";

class SonarCloudFeedback {
  private static readonly MAX_DETAILED_ISSUES = 20;
  private static readonly MAX_COVERAGE_DETAIL_FILES = 10;
  private static readonly COMPONENT_TREE_PAGE_SIZE = 500; // Fetch enough files to sort by uncovered lines even though we display top 10
  private static readonly SEVERITY_ORDER: readonly Severity[] = ["BLOCKER", "CRITICAL", "MAJOR", "MINOR", "INFO"] as const;
  private readonly sonarConfig: SonarConfig;
  private readonly githubConfig: GitHubConfig;

  private isDebugMode(): boolean {
    return process.env.DEBUG === 'true' || process.env.NODE_ENV === 'debug';
  }

  private maskSensitiveInfo(value: string): string {
    if (value.length <= 6) {
      return value.substring(0, 1) + '***';
    }
    return value.substring(0, value.length - 3) + '***';
  }

  private debugLog(message: string): void {
    if (this.isDebugMode()) {
      console.log(chalk.gray(message));
    }
  }

  private getSonarAuthHeader(): { Authorization: string } {
    const basicToken = Buffer.from(this.sonarConfig.token + ":", "utf8").toString("base64");
    return {
      Authorization: "Basic " + basicToken,
    };
  }

  private maskUrlSensitiveInfo(url: string): string {
    // Mask project key and organization in URLs while keeping the structure visible
    let maskedUrl = url;
    if (this.sonarConfig.projectKey) {
      maskedUrl = maskedUrl.replace(
        this.sonarConfig.projectKey,
        this.maskSensitiveInfo(this.sonarConfig.projectKey)
      );
    }
    if (this.sonarConfig.organization) {
      maskedUrl = maskedUrl.replace(
        this.sonarConfig.organization,
        this.maskSensitiveInfo(this.sonarConfig.organization)
      );
    }
    return maskedUrl;
  }

  private logApiUrl(apiName: string, url: string): void {
    this.debugLog(`\n[DEBUG] ${apiName} API URL: ${this.maskUrlSensitiveInfo(url)}`);
  }

  private static resolveGitPath(): string {
    const candidates = [
      "/usr/bin/git",
      "/usr/local/bin/git",
      "/opt/homebrew/bin/git",
    ];
    const found = candidates.find((p) => fs.existsSync(p));
    return found ?? "git";
  }

  static getBuildId(): string {
    const repoRoot = path.resolve(__dirname, "..");
    try {
      const gitPath = this.resolveGitPath();
      return execFileSync(gitPath, ["-C", repoRoot, "rev-parse", "--short", "HEAD"], {
        encoding: "utf-8",
      }).trim();
    } catch {
      return "unknown";
    }
  }

  private async logErrorResponse(response: Response): Promise<void> {
    if (this.isDebugMode()) {
      this.debugLog(`\n[DEBUG] Response Status: ${response.status} ${response.statusText}`);
      try {
        const errorBody = await response.text();
        this.debugLog(`[DEBUG] Response Body: ${errorBody}`);
      } catch (error) {
        this.debugLog(`[DEBUG] Could not read response body: ${error instanceof Error ? error.message : String(error)}`);
      }
    }
  }

  constructor() {
    // Validate required environment variables
    const projectKey = process.env.SONAR_PROJECT_KEY;
    const organization = process.env.SONAR_ORGANIZATION;
    const token = process.env.SONAR_TOKEN;

    const missingVars = [];
    if (!projectKey) missingVars.push("SONAR_PROJECT_KEY");
    if (!organization) missingVars.push("SONAR_ORGANIZATION");
    if (!token) missingVars.push("SONAR_TOKEN");

    if (missingVars.length > 0) {
      console.error(
        chalk.red("Error: Missing required environment variables:")
      );
      missingVars.forEach((varName) => {
        console.error(chalk.red(`  - ${varName}`));
      });
      console.error(
        chalk.yellow(
          "\nPlease set these environment variables before running the tool:"
        )
      );
      missingVars.forEach((varName) => {
        console.error(chalk.yellow(`  export ${varName}="your-value"`));
      });
      process.exit(1);
    }

>>>>>>> 8c34954f
    this.sonarConfig = {
      projectKey: projectKey!,
      organization: organization!,
      token: token!,
    };

    this.githubConfig = this.getGitHubConfig();
  }

  private log(message: string = ''): void {
    if (this.jsonMode) {
      return;
    }
    console.log(message);
  }

  private logError(message: string = ''): void {
    if (this.jsonMode) {
      return;
    }
    console.error(message);
  }

  private writeJson(data: unknown): void {
    const json = `${JSON.stringify(data)}\n`;
    if (this.outputPath) {
      fs.writeFileSync(this.outputPath, json, 'utf-8');
    }
    process.stdout.write(json);
  }

  private writeJsonSafely(data: unknown): void {
    const json = `${JSON.stringify(data)}\n`;
    if (this.outputPath) {
      try {
        fs.writeFileSync(this.outputPath, json, 'utf-8');
      } catch {
        // Ignore file write errors when already in error handling.
      }
    }
    process.stdout.write(json);
  }

  private async fetchJson<T>(url: string, headers: Record<string, string>, errorLabel: string): Promise<T> {
    const response = await fetch(url, { headers });
    if (!response.ok) {
      let details: unknown;
      try {
        details = await response.json();
      } catch {
        details = await response.text();
      }
      throw new ApiError(`${errorLabel} API returned ${response.status}`, response.status, details);
    }
    return response.json() as Promise<T>;
  }

  private getCurrentBranchSilent(): string | null {
    try {
      const branch = execSync('git rev-parse --abbrev-ref HEAD', { encoding: 'utf-8' }).trim(); // NOSONAR
      return branch || null;
    } catch {
      return null;
    }
  }

  private toNumber(value?: string): number | null {
    if (value === undefined) {
      return null;
    }
    const parsed = Number(value);
    return Number.isFinite(parsed) ? parsed : null;
  }

  private getMeasureValue(measure: { value?: string; periods?: Array<{ value: string }> }): string | undefined {
    return measure.periods?.[0]?.value ?? measure.value;
  }

  private getFilePath(component: string): string {
    const prefix = `${this.sonarConfig.projectKey}:`;
    return component.startsWith(prefix) ? component.slice(prefix.length) : component;
  }

  private getGitHubConfig(): GitHubConfig {
    try {
<<<<<<< HEAD
      const remoteUrl = execSync('git remote get-url origin', { encoding: 'utf-8' }).trim(); // NOSONAR
      const match = remoteUrl.match(/github\.com[:\/]([^\/]+)\/(.+?)(\.git)?$/);
      
      if (!match) {
        throw new Error('Could not parse GitHub repository information from remote URL');
=======
      const remoteUrl = execFileSync("git", ["remote", "get-url", "origin"], {
        encoding: "utf-8",
      }).trim();
      const host = "github.com";
      const hostIndex = remoteUrl.indexOf(host);
      if (hostIndex === -1) {
        throw new Error(
          "Could not parse GitHub repository information from remote URL"
        );
      }
      let remainder = remoteUrl.slice(hostIndex + host.length);
      if (remainder.startsWith(":")) remainder = remainder.slice(1);
      if (remainder.startsWith("/")) remainder = remainder.slice(1);
      const parts = remainder.split("/");
      if (parts.length < 2) {
        throw new Error(
          "Could not parse GitHub repository information from remote URL"
        );
>>>>>>> 8c34954f
      }
      const owner = parts[0];
      let repo = parts[1];
      if (repo.endsWith(".git")) repo = repo.slice(0, -4);

      return {
        owner,
        repo,
        token: this.getGitHubToken(),
      };
    } catch (error) {
<<<<<<< HEAD
      this.logError(chalk.red('Failed to get GitHub repository information'));
=======
      console.error(chalk.red("Failed to get GitHub repository information"));
>>>>>>> 8c34954f
      throw error;
    }
  }

  private getGitHubToken(): string | undefined {
    const isProduction = process.env.NODE_ENV === "production";

    if (process.env.GITHUB_TOKEN) {
<<<<<<< HEAD
      this.log(chalk.gray('Using GITHUB_TOKEN from environment variable'));
=======
      if (!isProduction) {
        console.log(chalk.gray("Using GITHUB_TOKEN from environment variable"));
      }
>>>>>>> 8c34954f
      return process.env.GITHUB_TOKEN;
    }

    try {
<<<<<<< HEAD
      const token = execSync('gh auth token', { encoding: 'utf-8' }).trim(); // NOSONAR
      if (token) {
        this.log(chalk.gray('Using token from gh auth'));
        return token;
      }
    } catch (error) {
      this.log(chalk.yellow('Could not get token from gh auth'));
=======
      const token = execFileSync("gh", ["auth", "token"], {
        encoding: "utf-8",
      }).trim();
      if (token) {
        if (!isProduction) {
          console.log(chalk.gray("Using token from gh auth"));
        }
        return token;
      }
    } catch (error) {
      console.warn(
        chalk.yellow(
          "Could not get token from gh auth; proceeding without GitHub token"
        ),
        error instanceof Error ? error.message : String(error)
      );
>>>>>>> 8c34954f
    }

    return undefined;
  }

  private async getPullRequestId(prId?: string): Promise<string> {
    if (prId) {
      return prId;
    }

<<<<<<< HEAD
    this.log(chalk.blue('Pull request number not specified. Attempting to auto-detect...'));

    try {
      const currentBranch = execSync('git rev-parse --abbrev-ref HEAD', { encoding: 'utf-8' }).trim(); // NOSONAR
      this.currentBranch = currentBranch;
      this.log(chalk.gray(`Current branch: ${currentBranch}`));
=======
    console.log(
      chalk.blue(
        "Pull request number not specified. Attempting to auto-detect..."
      )
    );

    try {
      const currentBranch = execFileSync(
        "git",
        ["rev-parse", "--abbrev-ref", "HEAD"],
        { encoding: "utf-8" }
      ).trim();
      console.log(chalk.gray(`Current branch: ${currentBranch}`));
>>>>>>> 8c34954f

      if (!this.githubConfig.token) {
        throw new Error(
          "GitHub token is required for auto-detection. Set GITHUB_TOKEN or authenticate with gh auth login"
        );
      }

      const apiUrl = `https://api.github.com/repos/${this.githubConfig.owner}/${this.githubConfig.repo}/pulls?state=open&head=${this.githubConfig.owner}:${currentBranch}`;

<<<<<<< HEAD
      const pulls = await this.fetchJson<any[]>(
        apiUrl,
        {
          'Authorization': `token ${this.githubConfig.token}`,
          'Accept': 'application/vnd.github.v3+json'
        },
        'GitHub API'
      );
      
=======
      const response = await fetch(apiUrl, {
        headers: {
          Authorization: `token ${this.githubConfig.token}`,
          Accept: "application/vnd.github.v3+json",
        },
      });

      if (!response.ok) {
        const isProduction = process.env.NODE_ENV === "production";
        const errorMessage = isProduction
          ? "GitHub API request failed"
          : `GitHub API returned ${response.status}: ${response.statusText}`;
        throw new Error(errorMessage);
      }

      const pulls = (await response.json()) as GitHubPullRequest[];

>>>>>>> 8c34954f
      if (pulls.length === 0) {
        throw new Error(
          `No open pull request found for branch "${currentBranch}"`
        );
      }

      const prNumber = pulls[0].number;
<<<<<<< HEAD
      this.log(chalk.green(`Found pull request #${prNumber}`));
      
      return prNumber.toString();
    } catch (error) {
      this.logError(chalk.red('Failed to auto-detect pull request'));
=======
      console.log(chalk.green(`Found pull request #${prNumber}`));

      return prNumber.toString();
    } catch (error) {
      console.error(chalk.red("Failed to auto-detect pull request"));
>>>>>>> 8c34954f
      throw error;
    }
  }

<<<<<<< HEAD
  private async fetchQualityGate(prId: string): Promise<JsonQualityGate> {
    this.log(chalk.bold('\n🎯 Quality Gate Status'));
    this.log('-'.repeat(50));

    const url = `https://sonarcloud.io/api/qualitygates/project_status?projectKey=${this.sonarConfig.projectKey}&pullRequest=${prId}`;

    const data = await this.fetchJson<QualityGateResponse>(
      url,
      { 'Authorization': `Bearer ${this.sonarConfig.token}` },
      'Quality Gate'
    );
    const status = data.projectStatus.status;
    
    this.log(`Overall Status: ${status === 'OK' ? chalk.green(status) : chalk.red(status)}`);

    if (status === 'ERROR') {
      this.log(chalk.red('\n❌ Failed Conditions:'));
      data.projectStatus.conditions
        .filter(c => c.status === 'ERROR')
        .forEach(condition => {
          this.log(`  • ${condition.metricKey}: ${condition.actualValue} (threshold: ${condition.comparator} ${condition.errorThreshold})`);
=======
  private async fetchQualityGate(prId: string): Promise<void> {
    console.log(chalk.bold("\n🎯 Quality Gate Status"));
    console.log("-".repeat(50));

    if (this.isDebugMode()) {
      this.debugLog('\n[DEBUG] SonarCloud Configuration:');
      this.debugLog(`  Project Key: ${this.maskSensitiveInfo(this.sonarConfig.projectKey)}`);
      this.debugLog(`  Organization: ${this.maskSensitiveInfo(this.sonarConfig.organization)}`);
      this.debugLog(`  Pull Request: ${prId}`);
    }

    const url = `https://sonarcloud.io/api/qualitygates/project_status?projectKey=${this.sonarConfig.projectKey}&pullRequest=${prId}`;
    this.logApiUrl('Quality Gate', url);

    const response = await fetch(url, { headers: this.getSonarAuthHeader() });

    if (!response.ok) {
      await this.logErrorResponse(response);
      throw new Error(`Quality Gate API returned ${response.status}`);
    }

    const data = (await response.json()) as QualityGateResponse;
    const status = data.projectStatus.status;

    console.log(
      `Overall Status: ${
        status === "OK" ? chalk.green(status) : chalk.red(status)
      }`
    );

    if (status === "ERROR") {
      console.log(chalk.red("\n❌ Failed Conditions:"));
      data.projectStatus.conditions
        .filter((c) => c.status === "ERROR")
        .forEach((condition) => {
          const thresholdInfo = `${condition.comparator} ${condition.errorThreshold}`;
          console.log(
            `  • ${condition.metricKey}: ${condition.actualValue} (threshold: ${thresholdInfo})`
          );
>>>>>>> 8c34954f
        });
    }

    return {
      status,
      conditions: data.projectStatus.conditions
    };
  }

<<<<<<< HEAD
  private async fetchIssues(prId: string): Promise<{ summary: { total: number; effortTotal: number; debtTotal: number }; issues: JsonIssue[] }> {
    this.log(chalk.bold('\n🐛 Issues'));
    this.log('-'.repeat(50));

    const url = `https://sonarcloud.io/api/issues/search?componentKeys=${this.sonarConfig.projectKey}&pullRequest=${prId}&organization=${this.sonarConfig.organization}&resolved=false&ps=500`;

    const data = await this.fetchJson<IssuesResponse>(
      url,
      { 'Authorization': `Basic ${Buffer.from(`${this.sonarConfig.token}:`).toString('base64')}` },
      'Issues'
    );

    const effortTotal = data.effortTotal || 0;
    const debtTotal = data.debtTotal || 0;

    this.log(`Total Issues: ${data.total}`);
    this.log(`Effort Total: ${effortTotal}`);
    this.log(`Debt Total: ${debtTotal}`);

    if (data.total > 0) {
      this.log('');
      data.issues.forEach(issue => {
        this.log(`Issue Key: ${issue.key}`);
        this.log(`Rule: ${issue.rule}`);
        this.log(`Severity: ${this.getSeverityColored(issue.severity)}`);
        this.log(`File: ${this.getFilePath(issue.component)}`);
        this.log(`Line: ${issue.line || 'N/A'}`);
        this.log(`Message: ${issue.message}`);
        this.log(`Effort: ${issue.effort || '0min'}`);
        this.log(`Debt: ${issue.debt || '0min'}`);
        this.log(`Tags: ${issue.tags.join(', ') || ''}`);
        this.log('-'.repeat(50));
      });
    } else {
      this.log(chalk.green('✅ No issues found.'));
=======
  private async fetchIssues(prId: string): Promise<void> {
    console.log(chalk.bold("\n🐛 Issues"));
    console.log("-".repeat(50));

    const url = `https://sonarcloud.io/api/issues/search?componentKeys=${this.sonarConfig.projectKey}&pullRequest=${prId}&organization=${this.sonarConfig.organization}&resolved=false&ps=500`;
    this.logApiUrl('Issues', url);

    const response = await fetch(url, { headers: this.getSonarAuthHeader() });

    if (!response.ok) {
      await this.logErrorResponse(response);
      throw new Error(`Issues API returned ${response.status}`);
    }

    const data = (await response.json()) as IssuesResponse;

    console.log(`Total Issues: ${data.total}`);
    console.log(`Effort Total: ${data.effortTotal || 0}`);
    console.log(`Debt Total: ${data.debtTotal || 0}`);

    if (data.total > 0) {
      this.displayGroupedIssues(data);
    } else {
      console.log(chalk.green("✅ No issues found."));
    }
  }

  private groupIssuesBySeverity(issues: IssuesResponse['issues']): Map<Severity, typeof issues> {
    const issuesBySeverity = new Map<Severity, typeof issues>();
    
    issues.forEach(issue => {
      const severity = this.normalizeSeverity(issue.severity);
      if (!issuesBySeverity.has(severity)) {
        issuesBySeverity.set(severity, []);
      }
      issuesBySeverity.get(severity)!.push(issue);
    });
    
    return issuesBySeverity;
  }

  private displayGroupedIssues(data: IssuesResponse): void {
    const issuesBySeverity = this.groupIssuesBySeverity(data.issues);

    for (const severity of SonarCloudFeedback.SEVERITY_ORDER) {
      const issues = issuesBySeverity.get(severity);
      if (!issues || issues.length === 0) continue;

      console.log(chalk.bold(`\n🔸 ${this.getSeverityColored(severity)} Issues:`));
      
      issues.forEach((issue) => {
        console.log(`Issue Key: ${issue.key}`);
        console.log(`Rule: ${issue.rule}`);
        console.log(`Severity: ${this.getSeverityColored(issue.severity)}`);
        const fileName = issue.component.replace(
          `${this.sonarConfig.projectKey}:`,
          ""
        );
        const tagsList = issue.tags.join(", ") || "";
        console.log(`File: ${fileName}`);
        console.log(`Line: ${issue.line || "N/A"}`);
        console.log(`Message: ${issue.message}`);
        console.log(`Effort: ${issue.effort || "0min"}`);
        console.log(`Debt: ${issue.debt || "0min"}`);
        console.log(`Tags: ${tagsList}`);
        console.log("-".repeat(50));
      });
>>>>>>> 8c34954f
    }

    const issues = data.issues.map(issue => ({
      key: issue.key,
      rule: issue.rule,
      severity: issue.severity,
      type: issue.type ?? null,
      component: issue.component,
      filePath: this.getFilePath(issue.component),
      line: issue.line ?? null,
      message: issue.message,
      effort: issue.effort ?? null,
      debt: issue.debt ?? null,
      tags: issue.tags || [],
      creationDate: issue.creationDate,
      updateDate: issue.updateDate ?? null
    }));

    return {
      summary: {
        total: data.total,
        effortTotal,
        debtTotal
      },
      issues
    };
  }

<<<<<<< HEAD
  private async fetchSecurityHotspots(prId: string): Promise<{ total: number; hotspots: JsonSecurityHotspot[] }> {
    this.log(chalk.bold('\n🔒 Security Hotspots'));
    this.log('-'.repeat(50));

    const url = `https://sonarcloud.io/api/hotspots/search?projectKey=${this.sonarConfig.projectKey}&pullRequest=${prId}`;

    const data = await this.fetchJson<HotspotsResponse>(
      url,
      { 'Authorization': `Bearer ${this.sonarConfig.token}` },
      'Hotspots'
    );

    this.log(`Total Security Hotspots: ${data.paging.total}`);

    if (data.paging.total > 0) {
      this.log('');
      data.hotspots.forEach(hotspot => {
        this.log(`Hotspot Key: ${hotspot.key}`);
        this.log(`Rule: ${hotspot.ruleKey}`);
        this.log(`Security Category: ${hotspot.securityCategory}`);
        this.log(`Vulnerability Probability: ${this.getVulnerabilityColored(hotspot.vulnerabilityProbability)}`);
        this.log(`Status: ${hotspot.status}`);
        this.log(`File: ${this.getFilePath(hotspot.component)}`);
        this.log(`Line: ${hotspot.line || 'N/A'}`);
        this.log(`Message: ${hotspot.message}`);
        this.log('-'.repeat(50));
      });
    } else {
      this.log(chalk.green('✅ No security hotspots found.'));
=======
  private async fetchSecurityHotspots(prId: string): Promise<void> {
    console.log(chalk.bold("\n🔒 Security Hotspots"));
    console.log("-".repeat(50));

    const url = `https://sonarcloud.io/api/hotspots/search?projectKey=${this.sonarConfig.projectKey}&pullRequest=${prId}`;
    this.logApiUrl('Hotspots', url);

    const response = await fetch(url, { headers: this.getSonarAuthHeader() });

    if (!response.ok) {
      await this.logErrorResponse(response);
      throw new Error(`Hotspots API returned ${response.status}`);
    }

    const data = (await response.json()) as HotspotsResponse;

    console.log(`Total Security Hotspots: ${data.paging.total}`);

    if (data.paging.total > 0) {
      console.log("");
      data.hotspots.forEach((hotspot) => {
        console.log(`Hotspot Key: ${hotspot.key}`);
        console.log(`Rule: ${hotspot.ruleKey}`);
        console.log(`Security Category: ${hotspot.securityCategory}`);
        console.log(
          `Vulnerability Probability: ${this.getVulnerabilityColored(
            hotspot.vulnerabilityProbability
          )}`
        );
        console.log(`Status: ${hotspot.status}`);
        const fileName = hotspot.component.replace(
          `${this.sonarConfig.projectKey}:`,
          ""
        );
        console.log(`File: ${fileName}`);
        console.log(`Line: ${hotspot.line || "N/A"}`);
        console.log(`Message: ${hotspot.message}`);
        console.log("-".repeat(50));
      });
    } else {
      console.log(chalk.green("✅ No security hotspots found."));
>>>>>>> 8c34954f
    }

    return {
      total: data.paging.total,
      hotspots: data.hotspots.map(hotspot => ({
        key: hotspot.key,
        ruleKey: hotspot.ruleKey,
        securityCategory: hotspot.securityCategory,
        vulnerabilityProbability: hotspot.vulnerabilityProbability,
        status: hotspot.status,
        component: hotspot.component,
        filePath: this.getFilePath(hotspot.component),
        line: hotspot.line ?? null,
        message: hotspot.message
      }))
    };
  }

<<<<<<< HEAD
  private async fetchDuplicationMetrics(prId: string): Promise<Record<string, number | null>> {
    this.log(chalk.bold('\n🔄 Code Duplication'));
    this.log('-'.repeat(50));

    const metrics = ['new_duplicated_lines_density', 'new_duplicated_lines', 'new_duplicated_blocks'];
    const url = `https://sonarcloud.io/api/measures/component?component=${this.sonarConfig.projectKey}&metricKeys=${metrics.join(',')}&pullRequest=${prId}`;

    const data = await this.fetchJson<MeasuresResponse>(
      url,
      { 'Authorization': `Bearer ${this.sonarConfig.token}` },
      'Measures'
    );

    data.component.measures.forEach(measure => {
      const value = this.getMeasureValue(measure) || '0';
      switch (measure.metric) {
        case 'new_duplicated_lines_density':
          this.log(`Duplication Density: ${value}%`);
          break;
        case 'new_duplicated_lines':
          this.log(`Duplicated Lines: ${value}`);
          break;
        case 'new_duplicated_blocks':
          this.log(`Duplicated Blocks: ${value}`);
=======
  private async fetchDuplicationMetrics(prId: string): Promise<void> {
    console.log(chalk.bold("\n🔄 Code Duplication"));
    console.log("-".repeat(50));

    const metrics =
      "new_duplicated_lines_density,new_duplicated_lines,new_duplicated_blocks";
    const url = `https://sonarcloud.io/api/measures/component?component=${this.sonarConfig.projectKey}&metricKeys=${metrics}&pullRequest=${prId}`;
    this.logApiUrl('Duplication Metrics', url);

    const response = await fetch(url, { headers: this.getSonarAuthHeader() });

    if (!response.ok) {
      await this.logErrorResponse(response);
      throw new Error(`Measures API returned ${response.status}`);
    }

    const data = (await response.json()) as MeasuresResponse;

    data.component.measures.forEach((measure) => {
      const value = measure.periods?.[0]?.value || "0";
      switch (measure.metric) {
        case "new_duplicated_lines_density":
          console.log(`Duplication Density: ${value}%`);
          break;
        case "new_duplicated_lines":
          console.log(`Duplicated Lines: ${value}`);
          break;
        case "new_duplicated_blocks":
          console.log(`Duplicated Blocks: ${value}`);
>>>>>>> 8c34954f
          break;
      }
    });

<<<<<<< HEAD
    const result: Record<string, number | null> = {
      new_duplicated_lines_density: null,
      new_duplicated_lines: null,
      new_duplicated_blocks: null
    };

    data.component.measures.forEach(measure => {
      if (measure.metric in result) {
        result[measure.metric] = this.toNumber(this.getMeasureValue(measure));
      }
    });

    return result;
  }

  private async fetchCoverageMetrics(prId: string): Promise<Record<string, number | null>> {
    this.log(chalk.bold('\n📊 Test Coverage'));
    this.log('-'.repeat(50));

    const metrics = ['new_coverage', 'new_lines_to_cover', 'new_uncovered_lines'];
    const url = `https://sonarcloud.io/api/measures/component?component=${this.sonarConfig.projectKey}&metricKeys=${metrics.join(',')}&pullRequest=${prId}`;

    const data = await this.fetchJson<MeasuresResponse>(
      url,
      { 'Authorization': `Bearer ${this.sonarConfig.token}` },
      'Coverage'
    );

    let hasData = false;
    data.component.measures.forEach(measure => {
      const value = this.getMeasureValue(measure);
      if (value !== undefined) {
        hasData = true;
        switch (measure.metric) {
          case 'new_coverage':
            this.log(`Coverage: ${value}%`);
            break;
          case 'new_lines_to_cover':
            this.log(`Lines to Cover: ${value}`);
            break;
          case 'new_uncovered_lines':
            this.log(`Uncovered Lines: ${value}`);
=======
  private async fetchCoverageMetrics(prId: string): Promise<void> {
    console.log(chalk.bold("\n📊 Test Coverage"));
    console.log("-".repeat(50));

    const metrics = "new_coverage,new_lines_to_cover,new_uncovered_lines";
    const url = `https://sonarcloud.io/api/measures/component?component=${this.sonarConfig.projectKey}&metricKeys=${metrics}&pullRequest=${prId}`;
    this.logApiUrl('Coverage Metrics', url);

    const response = await fetch(url, { headers: this.getSonarAuthHeader() });

    if (!response.ok) {
      await this.logErrorResponse(response);
      throw new Error(`Coverage API returned ${response.status}`);
    }

    const data = (await response.json()) as MeasuresResponse;

    let hasData = false;
    data.component.measures.forEach((measure) => {
      const value = measure.periods?.[0]?.value;
      if (value) {
        hasData = true;
        switch (measure.metric) {
          case "new_coverage":
            console.log(`Coverage: ${value}%`);
            break;
          case "new_lines_to_cover":
            console.log(`Lines to Cover: ${value}`);
            break;
          case "new_uncovered_lines":
            console.log(`Uncovered Lines: ${value}`);
>>>>>>> 8c34954f
            break;
        }
      }
    });

    if (!hasData) {
<<<<<<< HEAD
      this.log('Coverage data not available.');
=======
      console.log("Coverage data not available.");
    }

    await this.fetchCoverageDetails(prId);
  }

  private async fetchCoverageDetails(prId: string): Promise<void> {
    console.log(chalk.bold("\n🔍 Files Missing Coverage (New Code)"));
    console.log("-".repeat(50));

    const url = buildCoverageDetailsUrl(
      this.sonarConfig.projectKey,
      this.sonarConfig.organization,
      prId,
      SonarCloudFeedback.COMPONENT_TREE_PAGE_SIZE
    );
    this.logApiUrl("Coverage File Details", url);

    try {
      const response = await fetch(url, { headers: this.getSonarAuthHeader() });

      if (!response.ok) {
        const body = await response.text();
        await this.logErrorResponse(response);
        throw new Error(`Coverage detail API returned ${response.status}: ${body}`);
      }

      const data = (await response.json()) as ComponentTreeResponse;
      const filesWithUncovered = extractCoverageFileDetails(
        data,
        this.sonarConfig.projectKey
      );

      if (filesWithUncovered.length === 0) {
        console.log(chalk.green("No files with uncovered lines were reported for new code."));
        return;
      }

      const limit = SonarCloudFeedback.MAX_COVERAGE_DETAIL_FILES;
      filesWithUncovered.slice(0, limit).forEach((file, index) => {
        const coverageText =
          file.coverage !== undefined && !Number.isNaN(file.coverage)
            ? `${file.coverage.toFixed(1)}%`
            : "N/A";
        const linesToCoverText =
          file.linesToCover !== undefined && !Number.isNaN(file.linesToCover)
            ? file.linesToCover.toString()
            : "N/A";

        console.log(`${index + 1}. ${file.path}`);
        console.log(
          `   Uncovered Lines: ${file.uncovered} / Lines to Cover: ${linesToCoverText} (New Coverage: ${coverageText})`
        );
      });

      if (filesWithUncovered.length > limit) {
        console.log(
          chalk.gray(
            `... and ${filesWithUncovered.length - limit} more files have uncovered lines`
          )
        );
      }
    } catch (error) {
      console.warn(
        chalk.yellow(
          `Failed to fetch coverage details: ${
            error instanceof Error ? error.message : String(error)
          }`
        )
      );
      console.warn(chalk.gray("DEBUG=true を付けて再実行するとレスポンス詳細が表示されます。"));
    }
  }

  private async fetchProjectMetrics(branch: string): Promise<void> {
    console.log(chalk.bold("\n📊 Project Metrics"));
    console.log("-".repeat(50));

    const metrics = [
      "bugs",
      "vulnerabilities",
      "code_smells",
      "coverage",
      "line_coverage",
      "duplicated_lines_density",
      "complexity",
      "cognitive_complexity",
      "reliability_rating",
      "security_rating",
      "sqale_rating",
      "ncloc",
      "sqale_index",
    ].join(",");

    const url = `https://sonarcloud.io/api/measures/component?component=${this.sonarConfig.projectKey}&metricKeys=${metrics}&branch=${branch}`;

    const response = await fetch(url, { headers: this.getSonarAuthHeader() });

    if (!response.ok) {
      throw new Error(`Project Metrics API returned ${response.status}`);
    }

    const data = (await response.json()) as MeasuresResponse;

    data.component.measures.forEach((measure) => {
      const value =
        measure.periods?.[0]?.value || (measure as any).value || "0";
      switch (measure.metric) {
        case "bugs":
          console.log(`🐛 Bugs: ${value}`);
          break;
        case "vulnerabilities":
          console.log(`🔓 Vulnerabilities: ${value}`);
          break;
        case "code_smells":
          console.log(`💨 Code Smells: ${value}`);
          break;
        case "coverage":
          console.log(`📊 Coverage: ${value}%`);
          break;
        case "line_coverage":
          console.log(`📈 Line Coverage: ${value}%`);
          break;
        case "duplicated_lines_density":
          console.log(`🔄 Duplicated Lines Density: ${value}%`);
          break;
        case "complexity":
          console.log(`🎯 Cyclomatic Complexity: ${value}`);
          break;
        case "cognitive_complexity":
          console.log(`🧠 Cognitive Complexity: ${value}`);
          break;
        case "reliability_rating":
          console.log(`⚡ Reliability Rating: ${this.getRatingColored(value)}`);
          break;
        case "security_rating":
          console.log(`🔒 Security Rating: ${this.getRatingColored(value)}`);
          break;
        case "sqale_rating":
          console.log(
            `🏗️  Maintainability Rating: ${this.getRatingColored(value)}`
          );
          break;
        case "ncloc":
          console.log(`📄 Lines of Code: ${value}`);
          break;
        case "sqale_index": {
          const hours = Math.round(Number.parseInt(value, 10) / 60);
          const minutes = Number.parseInt(value, 10) % 60;
          console.log(`⏱️  Technical Debt: ${hours}h ${minutes}min`);
          break;
        }
      }
    });
  }

  private async fetchAllIssues(
    branch: string,
    maxToShow?: number
  ): Promise<void> {
    console.log(chalk.bold("\n🐛 All Issues"));
    console.log("-".repeat(50));

    const data = await this.fetchIssuesData(branch);
    this.displayIssuesSummary(data);

    if (data.total > 0) {
      this.displayIssuesBreakdown(data);
      this.displayDetailedIssues(data, maxToShow);
    } else {
      console.log(chalk.green("✅ No issues found."));
    }
  }

  private async fetchIssuesData(branch: string): Promise<IssuesResponse> {
    const url = `https://sonarcloud.io/api/issues/search?componentKeys=${this.sonarConfig.projectKey}&branch=${branch}&organization=${this.sonarConfig.organization}&resolved=false&ps=500`;

    const response = await fetch(url, { headers: this.getSonarAuthHeader() });

    if (!response.ok) {
      throw new Error(`Issues API returned ${response.status}`);
    }

    return (await response.json()) as IssuesResponse;
  }

  private displayIssuesSummary(data: IssuesResponse): void {
    console.log(`Total Issues: ${data.total}`);
    console.log(`Effort Total: ${data.effortTotal || 0} minutes`);
    console.log(`Debt Total: ${data.debtTotal || 0} minutes`);
  }

  private displayIssuesBreakdown(data: IssuesResponse): void {
    console.log(chalk.bold("\n📋 Issue Breakdown by Severity:"));
    const severityCount = data.issues.reduce(
      (acc, issue) => {
        acc[issue.severity] = (acc[issue.severity] || 0) + 1;
        return acc;
      },
      {} as Record<string, number>
    );

    Object.entries(severityCount).forEach(([severity, count]) => {
      console.log(`  ${this.getSeverityColored(severity)}: ${count}`);
    });

    console.log(chalk.bold("\n📋 Issue Breakdown by Type:"));
    const typeCount = data.issues.reduce(
      (acc, issue) => {
        const rule = issue.rule.split(":")[1] || issue.rule;
        acc[rule] = (acc[rule] || 0) + 1;
        return acc;
      },
      {} as Record<string, number>
    );

    Object.entries(typeCount)
      .sort((a, b) => b[1] - a[1])
      .slice(0, 10)
      .forEach(([rule, count]) => {
        console.log(`  ${rule}: ${count}`);
      });
  }

  private displayDetailedIssues(
    data: IssuesResponse,
    maxToShow?: number
  ): void {
    const limit =
      typeof maxToShow === "number"
        ? maxToShow
        : SonarCloudFeedback.MAX_DETAILED_ISSUES;
    if (limit === 0) {
      return;
    }

    const showAll = limit >= data.total;
    const detailsHeader = showAll ? "all" : "first " + String(limit);
    console.log(chalk.bold(`\n📋 Detailed Issues (${detailsHeader}):`));

    const issuesBySeverity = this.groupIssuesBySeverity(data.issues);

    let totalDisplayed = 0;
    const targetLimit = showAll ? data.issues.length : limit;

    for (const severity of SonarCloudFeedback.SEVERITY_ORDER) {
      const issues = issuesBySeverity.get(severity);
      if (!issues || issues.length === 0) continue;
      if (totalDisplayed >= targetLimit) break;

      console.log(chalk.bold(`\n🔸 ${this.getSeverityColored(severity)} Issues:`));
      
      const remainingLimit = targetLimit - totalDisplayed;
      const issuesToShow = issues.slice(0, remainingLimit);
      
      issuesToShow.forEach((issue, index) => {
        const fileName = issue.component.replace(
          `${this.sonarConfig.projectKey}:`,
          ""
        );
        console.log(`\n${totalDisplayed + index + 1}. ${issue.message}`);
        console.log(`   File: ${fileName}`);
        console.log(`   Line: ${issue.line || "N/A"}`);
        console.log(`   Rule: ${issue.rule}`);
        if (issue.effort) {
          console.log(`   Effort: ${issue.effort}`);
        }
      });
      
      totalDisplayed += issuesToShow.length;
      
      if (issues.length > issuesToShow.length) {
        console.log(chalk.gray(`   ... and ${issues.length - issuesToShow.length} more ${severity} issues`));
      }
    }

    if (!showAll && data.total > limit) {
      console.log(chalk.yellow(`\n... and ${data.total - totalDisplayed} more issues (use --all to see all)`));
    }
  }

  private getRatingColored(rating: string): string {
    switch (rating) {
      case "1.0":
      case "1":
        return chalk.green("A");
      case "2.0":
      case "2":
        return chalk.yellow("B");
      case "3.0":
      case "3":
        return chalk.yellow("C");
      case "4.0":
      case "4":
        return chalk.red("D");
      case "5.0":
      case "5":
        return chalk.red("E");
      default:
        return rating;
>>>>>>> 8c34954f
    }

    const result: Record<string, number | null> = {
      new_coverage: null,
      new_lines_to_cover: null,
      new_uncovered_lines: null
    };

    data.component.measures.forEach(measure => {
      if (measure.metric in result) {
        result[measure.metric] = this.toNumber(this.getMeasureValue(measure));
      }
    });

    return result;
  }

  private async fetchOverallMetrics(): Promise<Record<string, number | null>> {
    const metrics = [
      'coverage',
      'ncloc',
      'complexity',
      'reliability_rating',
      'security_rating',
      'sqale_rating'
    ];
    const url = `https://sonarcloud.io/api/measures/component?component=${this.sonarConfig.projectKey}&metricKeys=${metrics.join(',')}`;

    const data = await this.fetchJson<MeasuresResponse>(
      url,
      { 'Authorization': `Bearer ${this.sonarConfig.token}` },
      'Metrics'
    );

    const result: Record<string, number | null> = {
      coverage: null,
      ncloc: null,
      complexity: null,
      reliability_rating: null,
      security_rating: null,
      sqale_rating: null
    };

    data.component.measures.forEach(measure => {
      if (measure.metric in result) {
        result[measure.metric] = this.toNumber(this.getMeasureValue(measure));
      }
    });

    return result;
  }

  private getSeverityColored(severity: string): string {
    switch (severity.toUpperCase()) {
      case "BLOCKER":
        return chalk.red(severity);
      case "CRITICAL":
        return chalk.red(severity);
      case "MAJOR":
        return chalk.yellow(severity);
      case "MINOR":
        return chalk.blue(severity);
      case "INFO":
        return chalk.gray(severity);
      default:
        return severity;
    }
  }

  private normalizeSeverity(severity: string): Severity {
    const normalized = severity.toUpperCase() as Severity;
    if (!SonarCloudFeedback.SEVERITY_ORDER.includes(normalized)) {
      console.warn(chalk.yellow(`Unknown severity level: ${severity}, treating as INFO`));
      return "INFO";
    }
    return normalized;
  }

  private getVulnerabilityColored(probability: string): string {
    switch (probability.toUpperCase()) {
      case "HIGH":
        return chalk.red(probability);
      case "MEDIUM":
        return chalk.yellow(probability);
      case "LOW":
        return chalk.green(probability);
      default:
        return probability;
    }
  }

  public async runPrAnalysis(prId?: string): Promise<void> {
    try {
      if (this.isDebugMode()) {
        this.debugLog('\n[DEBUG] Starting PR Analysis');
        this.debugLog('  Set DEBUG=true or NODE_ENV=debug for debug output');
      }

      const pullRequestId = await this.getPullRequestId(prId);

<<<<<<< HEAD
      const branch = this.currentBranch ?? this.getCurrentBranchSilent();
=======
      console.log(chalk.bold("\n=========================================="));
      console.log(chalk.bold(`SonarCloud Analysis for PR #${pullRequestId}`));
      console.log(chalk.bold("=========================================="));
>>>>>>> 8c34954f

      if (!this.jsonMode) {
        this.log(chalk.bold('\n=========================================='));
        this.log(chalk.bold(`SonarCloud Analysis for PR #${pullRequestId}`));
        this.log(chalk.bold('=========================================='));
      }

      const qualityGate = await this.fetchQualityGate(pullRequestId);
      const issuesResult = await this.fetchIssues(pullRequestId);
      const hotspotsResult = await this.fetchSecurityHotspots(pullRequestId);
      const duplicationMetrics = await this.fetchDuplicationMetrics(pullRequestId);
      const coverageMetrics = await this.fetchCoverageMetrics(pullRequestId);
      const overallMetrics = this.jsonMode ? await this.fetchOverallMetrics() : {};

      if (this.jsonMode) {
        const output: JsonOutput = {
          meta: {
            projectKey: this.sonarConfig.projectKey,
            organization: this.sonarConfig.organization,
            branch: branch ?? null,
            pullRequest: pullRequestId,
            generatedAt: new Date().toISOString()
          },
          qualityGate,
          issues: issuesResult.issues,
          issuesSummary: issuesResult.summary,
          securityHotspots: hotspotsResult,
          duplication: duplicationMetrics,
          metrics: {
            ...overallMetrics,
            ...coverageMetrics
          }
        };

        this.writeJson(output);
        return;
      }

<<<<<<< HEAD
      this.log(chalk.bold('\n=========================================='));
      this.log(chalk.bold('Analysis Complete'));
      this.log(chalk.bold('=========================================='));
    } catch (error) {
      if (this.jsonMode) {
        const message = error instanceof Error ? error.message : String(error);
        const statusCode = error instanceof ApiError ? error.statusCode ?? null : null;
        const details = error instanceof ApiError ? error.details ?? null : null;
        const jsonError: JsonError = {
          error: {
            message,
            statusCode,
            details
          }
        };
        this.writeJsonSafely(jsonError);
        process.exit(1);
      }
      this.logError(chalk.red('\nError:') + ' ' + (error instanceof Error ? error.message : String(error)));
=======
      console.log(chalk.bold("\n=========================================="));
      console.log(chalk.bold("Analysis Complete"));
      console.log(chalk.bold("=========================================="));
    } catch (error) {
      console.error(
        chalk.red("\nError:"),
        error instanceof Error ? error.message : error
      );
      process.exit(1);
    }
  }

  public async runProjectMetrics(branch: string = "main"): Promise<void> {
    try {
      if (!this.sonarConfig.token) {
        throw new Error("SONAR_TOKEN environment variable is not set");
      }

      console.log(chalk.bold("\n=========================================="));
      console.log(chalk.bold(`Project Metrics for branch: ${branch}`));
      console.log(chalk.bold("=========================================="));

      await this.fetchProjectMetrics(branch);

      console.log(chalk.bold("\n=========================================="));
      console.log(chalk.bold("Metrics Complete"));
      console.log(chalk.bold("=========================================="));
    } catch (error) {
      console.error(
        chalk.red("\nError:"),
        error instanceof Error ? error.message : error
      );
      process.exit(1);
    }
  }

  public async runAllIssues(
    branch: string = "main",
    maxToShow?: number
  ): Promise<void> {
    try {
      if (!this.sonarConfig.token) {
        throw new Error("SONAR_TOKEN environment variable is not set");
      }

      console.log(chalk.bold("\n=========================================="));
      console.log(chalk.bold(`All Issues for branch: ${branch}`));
      console.log(chalk.bold("=========================================="));

      await this.fetchAllIssues(branch, maxToShow);

      console.log(chalk.bold("\n=========================================="));
      console.log(chalk.bold("Issues Complete"));
      console.log(chalk.bold("=========================================="));
    } catch (error) {
      console.error(
        chalk.red("\nError:"),
        error instanceof Error ? error.message : error
      );
>>>>>>> 8c34954f
      process.exit(1);
    }
  }
}

const emitJsonError = (error: unknown, outputPath?: string): void => {
  const message = error instanceof Error ? error.message : String(error);
  const statusCode = error instanceof ApiError ? error.statusCode ?? null : null;
  const details = error instanceof ApiError ? error.details ?? null : null;
  const payload: JsonError = {
    error: {
      message,
      statusCode,
      details
    }
  };
  const json = `${JSON.stringify(payload)}\n`;
  if (outputPath) {
    try {
      fs.writeFileSync(outputPath, json, 'utf-8');
    } catch {
      // Ignore file write errors when already in error handling.
    }
  }
  process.stdout.write(json);
};

const program = new Command();

program
<<<<<<< HEAD
  .name('get-sonar-feedback')
  .description('Fetch SonarCloud feedback for pull requests')
  .version('0.2.0')
  .argument('[pr-number]', 'Pull request number (optional, will auto-detect if not provided)')
  .option('--json', 'Output results as JSON')
  .option('--output <path>', 'Write JSON output to a file (enables --json)')
  .action(async (prNumber: string | undefined, options: { json?: boolean; output?: string }) => {
    const jsonMode = Boolean(options.json || options.output);
    if (!jsonMode) {
      const feedback = new SonarCloudFeedback();
      await feedback.run(prNumber);
      return;
    }
    try {
      const feedback = new SonarCloudFeedback({
        json: options.json,
        output: options.output
      });
      await feedback.run(prNumber);
    } catch (error) {
      emitJsonError(error, options.output);
      process.exit(1);
    }
=======
  .name("get-sonar-feedback")
  .description("Fetch SonarCloud feedback")
  .version(`${packageJson.version} (build ${SonarCloudFeedback.getBuildId()})`);

program
  .command("pr")
  .description("Analyze pull request")
  .argument(
    "[pr-number]",
    "Pull request number (optional, will auto-detect if not provided)"
  )
  .action(async (prNumber?: string) => {
    const feedback = new SonarCloudFeedback();
    await feedback.runPrAnalysis(prNumber);
  });

program
  .command("metrics")
  .description("Get project metrics")
  .option("-b, --branch <branch>", "Branch name", "main")
  .action(async (options) => {
    const feedback = new SonarCloudFeedback();
    await feedback.runProjectMetrics(options.branch);
  });

program
  .command("issues")
  .description("Get all issues for a branch")
  .option("-b, --branch <branch>", "Branch name", "main")
  .option(
    "-l, --limit <number>",
    "Number of detailed issues to display (use --all to show all)"
  )
  .option("-a, --all", "Show all detailed issues")
  .action(async (options) => {
    const feedback = new SonarCloudFeedback();
    let limit: number | undefined;
    if (options.all) {
      limit = Number.MAX_SAFE_INTEGER;
    } else if (options.limit !== undefined) {
      const parsed = Number.parseInt(options.limit, 10);
      if (Number.isNaN(parsed) || parsed < 0) {
        console.log(chalk.yellow("Invalid --limit value; using default."));
      } else {
        limit = parsed;
      }
    }

    await feedback.runAllIssues(options.branch, limit);
>>>>>>> 8c34954f
  });

program.parse();<|MERGE_RESOLUTION|>--- conflicted
+++ resolved
@@ -1,13 +1,5 @@
 #!/usr/bin/env node
 
-<<<<<<< HEAD
-import { Command } from 'commander';
-import fetch from 'node-fetch';
-import chalk from 'chalk';
-import { execSync } from 'child_process';
-import * as path from 'path';
-import * as fs from 'fs';
-=======
 import { Command } from "commander";
 import fetch, { Response } from "node-fetch";
 import chalk from "chalk";
@@ -20,7 +12,7 @@
   ComponentTreeResponse,
   extractCoverageFileDetails,
 } from "./coverage-utils";
->>>>>>> 8c34954f
+import { parseMeasureNumber } from "./measure-utils";
 
 interface SonarConfig {
   projectKey: string;
@@ -70,7 +62,7 @@
     effort?: string;
     debt?: string;
     tags: string[];
-    creationDate: string;
+    creationDate?: string;
     updateDate?: string;
   }>;
 }
@@ -103,7 +95,6 @@
   };
 }
 
-<<<<<<< HEAD
 interface JsonMeta {
   projectKey: string;
   organization: string;
@@ -124,7 +115,7 @@
   effort: string | null;
   debt: string | null;
   tags: string[];
-  creationDate: string;
+  creationDate: string | null;
   updateDate: string | null;
 }
 
@@ -151,15 +142,17 @@
   message: string;
 }
 
-interface JsonOutput {
+interface JsonIssuesSummary {
+  total: number;
+  effortTotal: number;
+  debtTotal: number;
+}
+
+interface JsonPrOutput {
   meta: JsonMeta;
   qualityGate: JsonQualityGate;
   issues: JsonIssue[];
-  issuesSummary: {
-    total: number;
-    effortTotal: number;
-    debtTotal: number;
-  };
+  issuesSummary: JsonIssuesSummary;
   securityHotspots: {
     total: number;
     hotspots: JsonSecurityHotspot[];
@@ -168,6 +161,17 @@
   metrics: Record<string, number | null>;
 }
 
+interface JsonMetricsOutput {
+  meta: JsonMeta;
+  metrics: Record<string, number | null>;
+}
+
+interface JsonIssuesOutput {
+  meta: JsonMeta;
+  issues: JsonIssue[];
+  issuesSummary: JsonIssuesSummary;
+}
+
 interface JsonError {
   error: {
     message: string;
@@ -187,17 +191,6 @@
   }
 }
 
-class SonarCloudFeedback {
-  private sonarConfig: SonarConfig;
-  private githubConfig: GitHubConfig;
-  private jsonMode: boolean;
-  private outputPath?: string;
-  private currentBranch?: string;
-
-  constructor(options?: { json?: boolean; output?: string }) {
-    this.jsonMode = Boolean(options?.json || options?.output);
-    this.outputPath = options?.output;
-=======
 type Severity = "BLOCKER" | "CRITICAL" | "MAJOR" | "MINOR" | "INFO";
 
 class SonarCloudFeedback {
@@ -207,6 +200,24 @@
   private static readonly SEVERITY_ORDER: readonly Severity[] = ["BLOCKER", "CRITICAL", "MAJOR", "MINOR", "INFO"] as const;
   private readonly sonarConfig: SonarConfig;
   private readonly githubConfig: GitHubConfig;
+  private readonly jsonMode: boolean;
+  private readonly outputPath?: string;
+  private currentBranch?: string;
+
+  private log(...args: unknown[]): void {
+    if (this.jsonMode) return;
+    this.log(...args);
+  }
+
+  private warn(...args: unknown[]): void {
+    if (this.jsonMode) return;
+    this.warn(...args);
+  }
+
+  private error(...args: unknown[]): void {
+    if (this.jsonMode) return;
+    this.error(...args);
+  }
 
   private isDebugMode(): boolean {
     return process.env.DEBUG === 'true' || process.env.NODE_ENV === 'debug';
@@ -220,9 +231,10 @@
   }
 
   private debugLog(message: string): void {
-    if (this.isDebugMode()) {
-      console.log(chalk.gray(message));
-    }
+    if (!this.isDebugMode()) {
+      return;
+    }
+    this.log(chalk.gray(message));
   }
 
   private getSonarAuthHeader(): { Authorization: string } {
@@ -270,81 +282,53 @@
       const gitPath = this.resolveGitPath();
       return execFileSync(gitPath, ["-C", repoRoot, "rev-parse", "--short", "HEAD"], {
         encoding: "utf-8",
-      }).trim();
+      }).trim(); // NOSONAR
     } catch {
       return "unknown";
     }
   }
 
-  private async logErrorResponse(response: Response): Promise<void> {
-    if (this.isDebugMode()) {
-      this.debugLog(`\n[DEBUG] Response Status: ${response.status} ${response.statusText}`);
+  private logErrorResponse(response: Response, bodyText?: string): void {
+    if (!this.isDebugMode()) {
+      return;
+    }
+    this.debugLog(`\n[DEBUG] Response Status: ${response.status} ${response.statusText}`);
+    if (bodyText !== undefined) {
+      this.debugLog(`[DEBUG] Response Body: ${bodyText}`);
+    }
+  }
+
+  private async fetchJson<T>(
+    url: string,
+    headers: Record<string, string>,
+    errorLabel: string
+  ): Promise<T> {
+    const response = await fetch(url, { headers });
+    if (!response.ok) {
+      let bodyText = "";
       try {
-        const errorBody = await response.text();
-        this.debugLog(`[DEBUG] Response Body: ${errorBody}`);
-      } catch (error) {
-        this.debugLog(`[DEBUG] Could not read response body: ${error instanceof Error ? error.message : String(error)}`);
-      }
-    }
-  }
-
-  constructor() {
-    // Validate required environment variables
-    const projectKey = process.env.SONAR_PROJECT_KEY;
-    const organization = process.env.SONAR_ORGANIZATION;
-    const token = process.env.SONAR_TOKEN;
-
-    const missingVars = [];
-    if (!projectKey) missingVars.push("SONAR_PROJECT_KEY");
-    if (!organization) missingVars.push("SONAR_ORGANIZATION");
-    if (!token) missingVars.push("SONAR_TOKEN");
-
-    if (missingVars.length > 0) {
-      console.error(
-        chalk.red("Error: Missing required environment variables:")
-      );
-      missingVars.forEach((varName) => {
-        console.error(chalk.red(`  - ${varName}`));
-      });
-      console.error(
-        chalk.yellow(
-          "\nPlease set these environment variables before running the tool:"
-        )
-      );
-      missingVars.forEach((varName) => {
-        console.error(chalk.yellow(`  export ${varName}="your-value"`));
-      });
-      process.exit(1);
-    }
-
->>>>>>> 8c34954f
-    this.sonarConfig = {
-      projectKey: projectKey!,
-      organization: organization!,
-      token: token!,
-    };
-
-    this.githubConfig = this.getGitHubConfig();
-  }
-
-  private log(message: string = ''): void {
-    if (this.jsonMode) {
-      return;
-    }
-    console.log(message);
-  }
-
-  private logError(message: string = ''): void {
-    if (this.jsonMode) {
-      return;
-    }
-    console.error(message);
+        bodyText = await response.text();
+      } catch {
+        bodyText = "";
+      }
+      this.logErrorResponse(response, bodyText || undefined);
+      let details: unknown = bodyText || null;
+      if (bodyText) {
+        try {
+          details = JSON.parse(bodyText);
+        } catch {
+          details = bodyText;
+        }
+      }
+      throw new ApiError(`${errorLabel} API returned ${response.status}`, response.status, details);
+    }
+    return response.json() as Promise<T>;
   }
 
   private writeJson(data: unknown): void {
     const json = `${JSON.stringify(data)}\n`;
     if (this.outputPath) {
-      fs.writeFileSync(this.outputPath, json, 'utf-8');
+      fs.writeFileSync(this.outputPath, json, "utf-8");
     }
     process.stdout.write(json);
   }
@@ -353,47 +337,35 @@
     const json = `${JSON.stringify(data)}\n`;
     if (this.outputPath) {
       try {
-        fs.writeFileSync(this.outputPath, json, 'utf-8');
+        fs.writeFileSync(this.outputPath, json, "utf-8");
       } catch {
-        // Ignore file write errors when already in error handling.
+        // Ignore write errors when already handling failure.
       }
     }
     process.stdout.write(json);
   }
 
-  private async fetchJson<T>(url: string, headers: Record<string, string>, errorLabel: string): Promise<T> {
-    const response = await fetch(url, { headers });
-    if (!response.ok) {
-      let details: unknown;
-      try {
-        details = await response.json();
-      } catch {
-        details = await response.text();
-      }
-      throw new ApiError(`${errorLabel} API returned ${response.status}`, response.status, details);
-    }
-    return response.json() as Promise<T>;
-  }
-
-  private getCurrentBranchSilent(): string | null {
-    try {
-      const branch = execSync('git rev-parse --abbrev-ref HEAD', { encoding: 'utf-8' }).trim(); // NOSONAR
-      return branch || null;
-    } catch {
-      return null;
-    }
-  }
-
-  private toNumber(value?: string): number | null {
-    if (value === undefined) {
-      return null;
-    }
-    const parsed = Number(value);
-    return Number.isFinite(parsed) ? parsed : null;
-  }
-
-  private getMeasureValue(measure: { value?: string; periods?: Array<{ value: string }> }): string | undefined {
-    return measure.periods?.[0]?.value ?? measure.value;
+  private toJsonError(error: unknown): JsonError {
+    const message = error instanceof Error ? error.message : String(error);
+    const statusCode = error instanceof ApiError ? error.statusCode ?? null : null;
+    const details = error instanceof ApiError ? error.details ?? null : null;
+    return {
+      error: {
+        message,
+        statusCode,
+        details,
+      },
+    };
+  }
+
+  private buildMeta(params: { branch?: string | null; pullRequest?: string | null }): JsonMeta {
+    return {
+      projectKey: this.sonarConfig.projectKey,
+      organization: this.sonarConfig.organization,
+      branch: params.branch ?? null,
+      pullRequest: params.pullRequest ?? null,
+      generatedAt: new Date().toISOString(),
+    };
   }
 
   private getFilePath(component: string): string {
@@ -401,369 +373,8 @@
     return component.startsWith(prefix) ? component.slice(prefix.length) : component;
   }
 
-  private getGitHubConfig(): GitHubConfig {
-    try {
-<<<<<<< HEAD
-      const remoteUrl = execSync('git remote get-url origin', { encoding: 'utf-8' }).trim(); // NOSONAR
-      const match = remoteUrl.match(/github\.com[:\/]([^\/]+)\/(.+?)(\.git)?$/);
-      
-      if (!match) {
-        throw new Error('Could not parse GitHub repository information from remote URL');
-=======
-      const remoteUrl = execFileSync("git", ["remote", "get-url", "origin"], {
-        encoding: "utf-8",
-      }).trim();
-      const host = "github.com";
-      const hostIndex = remoteUrl.indexOf(host);
-      if (hostIndex === -1) {
-        throw new Error(
-          "Could not parse GitHub repository information from remote URL"
-        );
-      }
-      let remainder = remoteUrl.slice(hostIndex + host.length);
-      if (remainder.startsWith(":")) remainder = remainder.slice(1);
-      if (remainder.startsWith("/")) remainder = remainder.slice(1);
-      const parts = remainder.split("/");
-      if (parts.length < 2) {
-        throw new Error(
-          "Could not parse GitHub repository information from remote URL"
-        );
->>>>>>> 8c34954f
-      }
-      const owner = parts[0];
-      let repo = parts[1];
-      if (repo.endsWith(".git")) repo = repo.slice(0, -4);
-
-      return {
-        owner,
-        repo,
-        token: this.getGitHubToken(),
-      };
-    } catch (error) {
-<<<<<<< HEAD
-      this.logError(chalk.red('Failed to get GitHub repository information'));
-=======
-      console.error(chalk.red("Failed to get GitHub repository information"));
->>>>>>> 8c34954f
-      throw error;
-    }
-  }
-
-  private getGitHubToken(): string | undefined {
-    const isProduction = process.env.NODE_ENV === "production";
-
-    if (process.env.GITHUB_TOKEN) {
-<<<<<<< HEAD
-      this.log(chalk.gray('Using GITHUB_TOKEN from environment variable'));
-=======
-      if (!isProduction) {
-        console.log(chalk.gray("Using GITHUB_TOKEN from environment variable"));
-      }
->>>>>>> 8c34954f
-      return process.env.GITHUB_TOKEN;
-    }
-
-    try {
-<<<<<<< HEAD
-      const token = execSync('gh auth token', { encoding: 'utf-8' }).trim(); // NOSONAR
-      if (token) {
-        this.log(chalk.gray('Using token from gh auth'));
-        return token;
-      }
-    } catch (error) {
-      this.log(chalk.yellow('Could not get token from gh auth'));
-=======
-      const token = execFileSync("gh", ["auth", "token"], {
-        encoding: "utf-8",
-      }).trim();
-      if (token) {
-        if (!isProduction) {
-          console.log(chalk.gray("Using token from gh auth"));
-        }
-        return token;
-      }
-    } catch (error) {
-      console.warn(
-        chalk.yellow(
-          "Could not get token from gh auth; proceeding without GitHub token"
-        ),
-        error instanceof Error ? error.message : String(error)
-      );
->>>>>>> 8c34954f
-    }
-
-    return undefined;
-  }
-
-  private async getPullRequestId(prId?: string): Promise<string> {
-    if (prId) {
-      return prId;
-    }
-
-<<<<<<< HEAD
-    this.log(chalk.blue('Pull request number not specified. Attempting to auto-detect...'));
-
-    try {
-      const currentBranch = execSync('git rev-parse --abbrev-ref HEAD', { encoding: 'utf-8' }).trim(); // NOSONAR
-      this.currentBranch = currentBranch;
-      this.log(chalk.gray(`Current branch: ${currentBranch}`));
-=======
-    console.log(
-      chalk.blue(
-        "Pull request number not specified. Attempting to auto-detect..."
-      )
-    );
-
-    try {
-      const currentBranch = execFileSync(
-        "git",
-        ["rev-parse", "--abbrev-ref", "HEAD"],
-        { encoding: "utf-8" }
-      ).trim();
-      console.log(chalk.gray(`Current branch: ${currentBranch}`));
->>>>>>> 8c34954f
-
-      if (!this.githubConfig.token) {
-        throw new Error(
-          "GitHub token is required for auto-detection. Set GITHUB_TOKEN or authenticate with gh auth login"
-        );
-      }
-
-      const apiUrl = `https://api.github.com/repos/${this.githubConfig.owner}/${this.githubConfig.repo}/pulls?state=open&head=${this.githubConfig.owner}:${currentBranch}`;
-
-<<<<<<< HEAD
-      const pulls = await this.fetchJson<any[]>(
-        apiUrl,
-        {
-          'Authorization': `token ${this.githubConfig.token}`,
-          'Accept': 'application/vnd.github.v3+json'
-        },
-        'GitHub API'
-      );
-      
-=======
-      const response = await fetch(apiUrl, {
-        headers: {
-          Authorization: `token ${this.githubConfig.token}`,
-          Accept: "application/vnd.github.v3+json",
-        },
-      });
-
-      if (!response.ok) {
-        const isProduction = process.env.NODE_ENV === "production";
-        const errorMessage = isProduction
-          ? "GitHub API request failed"
-          : `GitHub API returned ${response.status}: ${response.statusText}`;
-        throw new Error(errorMessage);
-      }
-
-      const pulls = (await response.json()) as GitHubPullRequest[];
-
->>>>>>> 8c34954f
-      if (pulls.length === 0) {
-        throw new Error(
-          `No open pull request found for branch "${currentBranch}"`
-        );
-      }
-
-      const prNumber = pulls[0].number;
-<<<<<<< HEAD
-      this.log(chalk.green(`Found pull request #${prNumber}`));
-      
-      return prNumber.toString();
-    } catch (error) {
-      this.logError(chalk.red('Failed to auto-detect pull request'));
-=======
-      console.log(chalk.green(`Found pull request #${prNumber}`));
-
-      return prNumber.toString();
-    } catch (error) {
-      console.error(chalk.red("Failed to auto-detect pull request"));
->>>>>>> 8c34954f
-      throw error;
-    }
-  }
-
-<<<<<<< HEAD
-  private async fetchQualityGate(prId: string): Promise<JsonQualityGate> {
-    this.log(chalk.bold('\n🎯 Quality Gate Status'));
-    this.log('-'.repeat(50));
-
-    const url = `https://sonarcloud.io/api/qualitygates/project_status?projectKey=${this.sonarConfig.projectKey}&pullRequest=${prId}`;
-
-    const data = await this.fetchJson<QualityGateResponse>(
-      url,
-      { 'Authorization': `Bearer ${this.sonarConfig.token}` },
-      'Quality Gate'
-    );
-    const status = data.projectStatus.status;
-    
-    this.log(`Overall Status: ${status === 'OK' ? chalk.green(status) : chalk.red(status)}`);
-
-    if (status === 'ERROR') {
-      this.log(chalk.red('\n❌ Failed Conditions:'));
-      data.projectStatus.conditions
-        .filter(c => c.status === 'ERROR')
-        .forEach(condition => {
-          this.log(`  • ${condition.metricKey}: ${condition.actualValue} (threshold: ${condition.comparator} ${condition.errorThreshold})`);
-=======
-  private async fetchQualityGate(prId: string): Promise<void> {
-    console.log(chalk.bold("\n🎯 Quality Gate Status"));
-    console.log("-".repeat(50));
-
-    if (this.isDebugMode()) {
-      this.debugLog('\n[DEBUG] SonarCloud Configuration:');
-      this.debugLog(`  Project Key: ${this.maskSensitiveInfo(this.sonarConfig.projectKey)}`);
-      this.debugLog(`  Organization: ${this.maskSensitiveInfo(this.sonarConfig.organization)}`);
-      this.debugLog(`  Pull Request: ${prId}`);
-    }
-
-    const url = `https://sonarcloud.io/api/qualitygates/project_status?projectKey=${this.sonarConfig.projectKey}&pullRequest=${prId}`;
-    this.logApiUrl('Quality Gate', url);
-
-    const response = await fetch(url, { headers: this.getSonarAuthHeader() });
-
-    if (!response.ok) {
-      await this.logErrorResponse(response);
-      throw new Error(`Quality Gate API returned ${response.status}`);
-    }
-
-    const data = (await response.json()) as QualityGateResponse;
-    const status = data.projectStatus.status;
-
-    console.log(
-      `Overall Status: ${
-        status === "OK" ? chalk.green(status) : chalk.red(status)
-      }`
-    );
-
-    if (status === "ERROR") {
-      console.log(chalk.red("\n❌ Failed Conditions:"));
-      data.projectStatus.conditions
-        .filter((c) => c.status === "ERROR")
-        .forEach((condition) => {
-          const thresholdInfo = `${condition.comparator} ${condition.errorThreshold}`;
-          console.log(
-            `  • ${condition.metricKey}: ${condition.actualValue} (threshold: ${thresholdInfo})`
-          );
->>>>>>> 8c34954f
-        });
-    }
-
+  private toJsonIssue(issue: IssuesResponse["issues"][number]): JsonIssue {
     return {
-      status,
-      conditions: data.projectStatus.conditions
-    };
-  }
-
-<<<<<<< HEAD
-  private async fetchIssues(prId: string): Promise<{ summary: { total: number; effortTotal: number; debtTotal: number }; issues: JsonIssue[] }> {
-    this.log(chalk.bold('\n🐛 Issues'));
-    this.log('-'.repeat(50));
-
-    const url = `https://sonarcloud.io/api/issues/search?componentKeys=${this.sonarConfig.projectKey}&pullRequest=${prId}&organization=${this.sonarConfig.organization}&resolved=false&ps=500`;
-
-    const data = await this.fetchJson<IssuesResponse>(
-      url,
-      { 'Authorization': `Basic ${Buffer.from(`${this.sonarConfig.token}:`).toString('base64')}` },
-      'Issues'
-    );
-
-    const effortTotal = data.effortTotal || 0;
-    const debtTotal = data.debtTotal || 0;
-
-    this.log(`Total Issues: ${data.total}`);
-    this.log(`Effort Total: ${effortTotal}`);
-    this.log(`Debt Total: ${debtTotal}`);
-
-    if (data.total > 0) {
-      this.log('');
-      data.issues.forEach(issue => {
-        this.log(`Issue Key: ${issue.key}`);
-        this.log(`Rule: ${issue.rule}`);
-        this.log(`Severity: ${this.getSeverityColored(issue.severity)}`);
-        this.log(`File: ${this.getFilePath(issue.component)}`);
-        this.log(`Line: ${issue.line || 'N/A'}`);
-        this.log(`Message: ${issue.message}`);
-        this.log(`Effort: ${issue.effort || '0min'}`);
-        this.log(`Debt: ${issue.debt || '0min'}`);
-        this.log(`Tags: ${issue.tags.join(', ') || ''}`);
-        this.log('-'.repeat(50));
-      });
-    } else {
-      this.log(chalk.green('✅ No issues found.'));
-=======
-  private async fetchIssues(prId: string): Promise<void> {
-    console.log(chalk.bold("\n🐛 Issues"));
-    console.log("-".repeat(50));
-
-    const url = `https://sonarcloud.io/api/issues/search?componentKeys=${this.sonarConfig.projectKey}&pullRequest=${prId}&organization=${this.sonarConfig.organization}&resolved=false&ps=500`;
-    this.logApiUrl('Issues', url);
-
-    const response = await fetch(url, { headers: this.getSonarAuthHeader() });
-
-    if (!response.ok) {
-      await this.logErrorResponse(response);
-      throw new Error(`Issues API returned ${response.status}`);
-    }
-
-    const data = (await response.json()) as IssuesResponse;
-
-    console.log(`Total Issues: ${data.total}`);
-    console.log(`Effort Total: ${data.effortTotal || 0}`);
-    console.log(`Debt Total: ${data.debtTotal || 0}`);
-
-    if (data.total > 0) {
-      this.displayGroupedIssues(data);
-    } else {
-      console.log(chalk.green("✅ No issues found."));
-    }
-  }
-
-  private groupIssuesBySeverity(issues: IssuesResponse['issues']): Map<Severity, typeof issues> {
-    const issuesBySeverity = new Map<Severity, typeof issues>();
-    
-    issues.forEach(issue => {
-      const severity = this.normalizeSeverity(issue.severity);
-      if (!issuesBySeverity.has(severity)) {
-        issuesBySeverity.set(severity, []);
-      }
-      issuesBySeverity.get(severity)!.push(issue);
-    });
-    
-    return issuesBySeverity;
-  }
-
-  private displayGroupedIssues(data: IssuesResponse): void {
-    const issuesBySeverity = this.groupIssuesBySeverity(data.issues);
-
-    for (const severity of SonarCloudFeedback.SEVERITY_ORDER) {
-      const issues = issuesBySeverity.get(severity);
-      if (!issues || issues.length === 0) continue;
-
-      console.log(chalk.bold(`\n🔸 ${this.getSeverityColored(severity)} Issues:`));
-      
-      issues.forEach((issue) => {
-        console.log(`Issue Key: ${issue.key}`);
-        console.log(`Rule: ${issue.rule}`);
-        console.log(`Severity: ${this.getSeverityColored(issue.severity)}`);
-        const fileName = issue.component.replace(
-          `${this.sonarConfig.projectKey}:`,
-          ""
-        );
-        const tagsList = issue.tags.join(", ") || "";
-        console.log(`File: ${fileName}`);
-        console.log(`Line: ${issue.line || "N/A"}`);
-        console.log(`Message: ${issue.message}`);
-        console.log(`Effort: ${issue.effort || "0min"}`);
-        console.log(`Debt: ${issue.debt || "0min"}`);
-        console.log(`Tags: ${tagsList}`);
-        console.log("-".repeat(50));
-      });
->>>>>>> 8c34954f
-    }
-
-    const issues = data.issues.map(issue => ({
       key: issue.key,
       rule: issue.rule,
       severity: issue.severity,
@@ -775,98 +386,378 @@
       effort: issue.effort ?? null,
       debt: issue.debt ?? null,
       tags: issue.tags || [],
-      creationDate: issue.creationDate,
-      updateDate: issue.updateDate ?? null
-    }));
+      creationDate: issue.creationDate ?? null,
+      updateDate: issue.updateDate ?? null,
+    };
+  }
+
+  private buildMetricsMap(metrics: string[], measures: MeasuresResponse["component"]["measures"]): Record<string, number | null> {
+    const result: Record<string, number | null> = {};
+    metrics.forEach((metric) => {
+      const value = parseMeasureNumber(measures, metric);
+      result[metric] = value === undefined ? null : value;
+    });
+    return result;
+  }
+
+  private handleError(error: unknown): void {
+    if (this.jsonMode) {
+      this.writeJsonSafely(this.toJsonError(error));
+    } else {
+      this.error(
+        chalk.red("\nError:"),
+        error instanceof Error ? error.message : String(error)
+      );
+    }
+    process.exit(1);
+  }
+
+  constructor(options?: { json?: boolean; output?: string }) {
+    this.jsonMode = Boolean(options?.json || options?.output);
+    this.outputPath = options?.output;
+    // Validate required environment variables
+    const projectKey = process.env.SONAR_PROJECT_KEY;
+    const organization = process.env.SONAR_ORGANIZATION;
+    const token = process.env.SONAR_TOKEN;
+
+    const missingVars = [];
+    if (!projectKey) missingVars.push("SONAR_PROJECT_KEY");
+    if (!organization) missingVars.push("SONAR_ORGANIZATION");
+    if (!token) missingVars.push("SONAR_TOKEN");
+
+    if (missingVars.length > 0) {
+      const message = `Missing required environment variables: ${missingVars.join(", ")}`;
+      if (this.jsonMode) {
+        throw new ApiError(message, undefined, { missing: missingVars });
+      }
+      this.error(chalk.red("Error: Missing required environment variables:"));
+      missingVars.forEach((varName) => {
+        this.error(chalk.red(`  - ${varName}`));
+      });
+      this.error(
+        chalk.yellow(
+          "\nPlease set these environment variables before running the tool:"
+        )
+      );
+      missingVars.forEach((varName) => {
+        this.error(chalk.yellow(`  export ${varName}=\"your-value\"`));
+      });
+      process.exit(1);
+    }
+
+    this.sonarConfig = {
+      projectKey: projectKey!,
+      organization: organization!,
+      token: token!,
+    };
+
+    this.githubConfig = this.getGitHubConfig();
+  }
+
+  private getGitHubConfig(): GitHubConfig {
+    try {
+      const remoteUrl = execFileSync("git", ["remote", "get-url", "origin"], {
+        encoding: "utf-8",
+      }).trim(); // NOSONAR
+      const host = "github.com";
+      const hostIndex = remoteUrl.indexOf(host);
+      if (hostIndex === -1) {
+        throw new Error(
+          "Could not parse GitHub repository information from remote URL"
+        );
+      }
+      let remainder = remoteUrl.slice(hostIndex + host.length);
+      if (remainder.startsWith(":")) remainder = remainder.slice(1);
+      if (remainder.startsWith("/")) remainder = remainder.slice(1);
+      const parts = remainder.split("/");
+      if (parts.length < 2) {
+        throw new Error(
+          "Could not parse GitHub repository information from remote URL"
+        );
+      }
+      const owner = parts[0];
+      let repo = parts[1];
+      if (repo.endsWith(".git")) repo = repo.slice(0, -4);
+
+      return {
+        owner,
+        repo,
+        token: this.getGitHubToken(),
+      };
+    } catch (error) {
+      this.error(chalk.red("Failed to get GitHub repository information"));
+      throw error;
+    }
+  }
+
+  private getGitHubToken(): string | undefined {
+    const isProduction = process.env.NODE_ENV === "production";
+
+    if (process.env.GITHUB_TOKEN) {
+      if (!isProduction) {
+        this.log(chalk.gray("Using GITHUB_TOKEN from environment variable"));
+      }
+      return process.env.GITHUB_TOKEN;
+    }
+
+    try {
+      const token = execFileSync("gh", ["auth", "token"], {
+        encoding: "utf-8",
+      }).trim(); // NOSONAR
+      if (token) {
+        if (!isProduction) {
+          this.log(chalk.gray("Using token from gh auth"));
+        }
+        return token;
+      }
+    } catch (error) {
+      this.warn(
+        chalk.yellow(
+          "Could not get token from gh auth; proceeding without GitHub token"
+        ),
+        error instanceof Error ? error.message : String(error)
+      );
+    }
+
+    return undefined;
+  }
+
+  private async getPullRequestId(prId?: string): Promise<string> {
+    if (prId) {
+      return prId;
+    }
+
+    this.log(
+      chalk.blue(
+        "Pull request number not specified. Attempting to auto-detect..."
+      )
+    );
+
+    try {
+      const currentBranch = execFileSync(
+        "git",
+        ["rev-parse", "--abbrev-ref", "HEAD"],
+        { encoding: "utf-8" }
+      ).trim(); // NOSONAR
+      this.currentBranch = currentBranch;
+      this.log(chalk.gray(`Current branch: ${currentBranch}`));
+
+      if (!this.githubConfig.token) {
+        throw new Error(
+          "GitHub token is required for auto-detection. Set GITHUB_TOKEN or authenticate with gh auth login"
+        );
+      }
+
+      const apiUrl = `https://api.github.com/repos/${this.githubConfig.owner}/${this.githubConfig.repo}/pulls?state=open&head=${this.githubConfig.owner}:${currentBranch}`;
+
+      let pulls: GitHubPullRequest[];
+      if (this.jsonMode) {
+        pulls = await this.fetchJson<GitHubPullRequest[]>(
+          apiUrl,
+          {
+            Authorization: `token ${this.githubConfig.token}`,
+            Accept: "application/vnd.github.v3+json",
+          },
+          "GitHub API"
+        );
+      } else {
+        const response = await fetch(apiUrl, {
+          headers: {
+            Authorization: `token ${this.githubConfig.token}`,
+            Accept: "application/vnd.github.v3+json",
+          },
+        });
+
+        if (!response.ok) {
+          const isProduction = process.env.NODE_ENV === "production";
+          const errorMessage = isProduction
+            ? "GitHub API request failed"
+            : `GitHub API returned ${response.status}: ${response.statusText}`;
+          throw new Error(errorMessage);
+        }
+
+        pulls = (await response.json()) as GitHubPullRequest[];
+      }
+
+      if (pulls.length === 0) {
+        throw new Error(
+          `No open pull request found for branch "${currentBranch}"`
+        );
+      }
+
+      const prNumber = pulls[0].number;
+      this.log(chalk.green(`Found pull request #${prNumber}`));
+
+      return prNumber.toString();
+    } catch (error) {
+      this.error(chalk.red("Failed to auto-detect pull request"));
+      throw error;
+    }
+  }
+
+  private async fetchQualityGate(prId: string): Promise<JsonQualityGate> {
+    this.log(chalk.bold("\n🎯 Quality Gate Status"));
+    this.log("-".repeat(50));
+
+    if (this.isDebugMode()) {
+      this.debugLog("\n[DEBUG] SonarCloud Configuration:");
+      this.debugLog(`  Project Key: ${this.maskSensitiveInfo(this.sonarConfig.projectKey)}`);
+      this.debugLog(`  Organization: ${this.maskSensitiveInfo(this.sonarConfig.organization)}`);
+      this.debugLog(`  Pull Request: ${prId}`);
+    }
+
+    const url = `https://sonarcloud.io/api/qualitygates/project_status?projectKey=${this.sonarConfig.projectKey}&pullRequest=${prId}`;
+    this.logApiUrl("Quality Gate", url);
+
+    const data = await this.fetchJson<QualityGateResponse>(
+      url,
+      this.getSonarAuthHeader(),
+      "Quality Gate"
+    );
+    const status = data.projectStatus.status;
+
+    this.log(
+      `Overall Status: ${status === "OK" ? chalk.green(status) : chalk.red(status)}`
+    );
+
+    if (status === "ERROR") {
+      this.log(chalk.red("\n❌ Failed Conditions:"));
+      data.projectStatus.conditions
+        .filter((c) => c.status === "ERROR")
+        .forEach((condition) => {
+          const thresholdInfo = `${condition.comparator} ${condition.errorThreshold}`;
+          this.log(
+            `  • ${condition.metricKey}: ${condition.actualValue} (threshold: ${thresholdInfo})`
+          );
+        });
+    }
 
     return {
-      summary: {
-        total: data.total,
-        effortTotal,
-        debtTotal
-      },
-      issues
+      status,
+      conditions: data.projectStatus.conditions,
     };
   }
 
-<<<<<<< HEAD
-  private async fetchSecurityHotspots(prId: string): Promise<{ total: number; hotspots: JsonSecurityHotspot[] }> {
-    this.log(chalk.bold('\n🔒 Security Hotspots'));
-    this.log('-'.repeat(50));
+  private async fetchIssues(prId: string): Promise<{ summary: JsonIssuesSummary; issues: JsonIssue[] }> {
+    this.log(chalk.bold("\n🐛 Issues"));
+    this.log("-".repeat(50));
+
+    const url = `https://sonarcloud.io/api/issues/search?componentKeys=${this.sonarConfig.projectKey}&pullRequest=${prId}&organization=${this.sonarConfig.organization}&resolved=false&ps=500`;
+    this.logApiUrl("Issues", url);
+
+    const data = await this.fetchJson<IssuesResponse>(
+      url,
+      this.getSonarAuthHeader(),
+      "Issues"
+    );
+
+    const summary: JsonIssuesSummary = {
+      total: data.total,
+      effortTotal: data.effortTotal || 0,
+      debtTotal: data.debtTotal || 0,
+    };
+
+    this.log(`Total Issues: ${summary.total}`);
+    this.log(`Effort Total: ${summary.effortTotal}`);
+    this.log(`Debt Total: ${summary.debtTotal}`);
+
+    if (data.total > 0) {
+      this.displayGroupedIssues(data);
+    } else {
+      this.log(chalk.green("✅ No issues found."));
+    }
+
+    return {
+      summary,
+      issues: data.issues.map((issue) => this.toJsonIssue(issue)),
+    };
+  }
+
+  private groupIssuesBySeverity(issues: IssuesResponse['issues']): Map<Severity, typeof issues> {
+    const issuesBySeverity = new Map<Severity, typeof issues>();
+    
+    issues.forEach(issue => {
+      const severity = this.normalizeSeverity(issue.severity);
+      if (!issuesBySeverity.has(severity)) {
+        issuesBySeverity.set(severity, []);
+      }
+      issuesBySeverity.get(severity)!.push(issue);
+    });
+    
+    return issuesBySeverity;
+  }
+
+  private displayGroupedIssues(data: IssuesResponse): void {
+    const issuesBySeverity = this.groupIssuesBySeverity(data.issues);
+
+    for (const severity of SonarCloudFeedback.SEVERITY_ORDER) {
+      const issues = issuesBySeverity.get(severity);
+      if (!issues || issues.length === 0) continue;
+
+      this.log(chalk.bold(`\n🔸 ${this.getSeverityColored(severity)} Issues:`));
+      
+      issues.forEach((issue) => {
+        this.log(`Issue Key: ${issue.key}`);
+        this.log(`Rule: ${issue.rule}`);
+        this.log(`Severity: ${this.getSeverityColored(issue.severity)}`);
+        const fileName = issue.component.replace(
+          `${this.sonarConfig.projectKey}:`,
+          ""
+        );
+        const tagsList = issue.tags.join(", ") || "";
+        this.log(`File: ${fileName}`);
+        this.log(`Line: ${issue.line || "N/A"}`);
+        this.log(`Message: ${issue.message}`);
+        this.log(`Effort: ${issue.effort || "0min"}`);
+        this.log(`Debt: ${issue.debt || "0min"}`);
+        this.log(`Tags: ${tagsList}`);
+        this.log("-".repeat(50));
+      });
+    }
+  }
+
+  private async fetchSecurityHotspots(
+    prId: string
+  ): Promise<{ total: number; hotspots: JsonSecurityHotspot[] }> {
+    this.log(chalk.bold("\n🔒 Security Hotspots"));
+    this.log("-".repeat(50));
 
     const url = `https://sonarcloud.io/api/hotspots/search?projectKey=${this.sonarConfig.projectKey}&pullRequest=${prId}`;
+    this.logApiUrl("Hotspots", url);
 
     const data = await this.fetchJson<HotspotsResponse>(
       url,
-      { 'Authorization': `Bearer ${this.sonarConfig.token}` },
-      'Hotspots'
+      this.getSonarAuthHeader(),
+      "Hotspots"
     );
 
     this.log(`Total Security Hotspots: ${data.paging.total}`);
 
     if (data.paging.total > 0) {
-      this.log('');
-      data.hotspots.forEach(hotspot => {
+      this.log("");
+      data.hotspots.forEach((hotspot) => {
         this.log(`Hotspot Key: ${hotspot.key}`);
         this.log(`Rule: ${hotspot.ruleKey}`);
         this.log(`Security Category: ${hotspot.securityCategory}`);
-        this.log(`Vulnerability Probability: ${this.getVulnerabilityColored(hotspot.vulnerabilityProbability)}`);
-        this.log(`Status: ${hotspot.status}`);
-        this.log(`File: ${this.getFilePath(hotspot.component)}`);
-        this.log(`Line: ${hotspot.line || 'N/A'}`);
-        this.log(`Message: ${hotspot.message}`);
-        this.log('-'.repeat(50));
-      });
-    } else {
-      this.log(chalk.green('✅ No security hotspots found.'));
-=======
-  private async fetchSecurityHotspots(prId: string): Promise<void> {
-    console.log(chalk.bold("\n🔒 Security Hotspots"));
-    console.log("-".repeat(50));
-
-    const url = `https://sonarcloud.io/api/hotspots/search?projectKey=${this.sonarConfig.projectKey}&pullRequest=${prId}`;
-    this.logApiUrl('Hotspots', url);
-
-    const response = await fetch(url, { headers: this.getSonarAuthHeader() });
-
-    if (!response.ok) {
-      await this.logErrorResponse(response);
-      throw new Error(`Hotspots API returned ${response.status}`);
-    }
-
-    const data = (await response.json()) as HotspotsResponse;
-
-    console.log(`Total Security Hotspots: ${data.paging.total}`);
-
-    if (data.paging.total > 0) {
-      console.log("");
-      data.hotspots.forEach((hotspot) => {
-        console.log(`Hotspot Key: ${hotspot.key}`);
-        console.log(`Rule: ${hotspot.ruleKey}`);
-        console.log(`Security Category: ${hotspot.securityCategory}`);
-        console.log(
+        this.log(
           `Vulnerability Probability: ${this.getVulnerabilityColored(
             hotspot.vulnerabilityProbability
           )}`
         );
-        console.log(`Status: ${hotspot.status}`);
-        const fileName = hotspot.component.replace(
-          `${this.sonarConfig.projectKey}:`,
-          ""
-        );
-        console.log(`File: ${fileName}`);
-        console.log(`Line: ${hotspot.line || "N/A"}`);
-        console.log(`Message: ${hotspot.message}`);
-        console.log("-".repeat(50));
+        this.log(`Status: ${hotspot.status}`);
+        const fileName = this.getFilePath(hotspot.component);
+        this.log(`File: ${fileName}`);
+        this.log(`Line: ${hotspot.line || "N/A"}`);
+        this.log(`Message: ${hotspot.message}`);
+        this.log("-".repeat(50));
       });
     } else {
-      console.log(chalk.green("✅ No security hotspots found."));
->>>>>>> 8c34954f
+      this.log(chalk.green("✅ No security hotspots found."));
     }
 
     return {
       total: data.paging.total,
-      hotspots: data.hotspots.map(hotspot => ({
+      hotspots: data.hotspots.map((hotspot) => ({
         key: hotspot.key,
         ruleKey: hotspot.ruleKey,
         securityCategory: hotspot.securityCategory,
@@ -875,165 +766,94 @@
         component: hotspot.component,
         filePath: this.getFilePath(hotspot.component),
         line: hotspot.line ?? null,
-        message: hotspot.message
-      }))
+        message: hotspot.message,
+      })),
     };
   }
 
-<<<<<<< HEAD
   private async fetchDuplicationMetrics(prId: string): Promise<Record<string, number | null>> {
-    this.log(chalk.bold('\n🔄 Code Duplication'));
-    this.log('-'.repeat(50));
-
-    const metrics = ['new_duplicated_lines_density', 'new_duplicated_lines', 'new_duplicated_blocks'];
-    const url = `https://sonarcloud.io/api/measures/component?component=${this.sonarConfig.projectKey}&metricKeys=${metrics.join(',')}&pullRequest=${prId}`;
+    this.log(chalk.bold("\n🔄 Code Duplication"));
+    this.log("-".repeat(50));
+
+    const metrics = [
+      "new_duplicated_lines_density",
+      "new_duplicated_lines",
+      "new_duplicated_blocks",
+    ];
+    const url = `https://sonarcloud.io/api/measures/component?component=${this.sonarConfig.projectKey}&metricKeys=${metrics.join(",")}&pullRequest=${prId}`;
+    this.logApiUrl("Duplication Metrics", url);
 
     const data = await this.fetchJson<MeasuresResponse>(
       url,
-      { 'Authorization': `Bearer ${this.sonarConfig.token}` },
-      'Measures'
+      this.getSonarAuthHeader(),
+      "Measures"
     );
 
-    data.component.measures.forEach(measure => {
-      const value = this.getMeasureValue(measure) || '0';
-      switch (measure.metric) {
-        case 'new_duplicated_lines_density':
-          this.log(`Duplication Density: ${value}%`);
-          break;
-        case 'new_duplicated_lines':
-          this.log(`Duplicated Lines: ${value}`);
-          break;
-        case 'new_duplicated_blocks':
-          this.log(`Duplicated Blocks: ${value}`);
-=======
-  private async fetchDuplicationMetrics(prId: string): Promise<void> {
-    console.log(chalk.bold("\n🔄 Code Duplication"));
-    console.log("-".repeat(50));
-
-    const metrics =
-      "new_duplicated_lines_density,new_duplicated_lines,new_duplicated_blocks";
-    const url = `https://sonarcloud.io/api/measures/component?component=${this.sonarConfig.projectKey}&metricKeys=${metrics}&pullRequest=${prId}`;
-    this.logApiUrl('Duplication Metrics', url);
-
-    const response = await fetch(url, { headers: this.getSonarAuthHeader() });
-
-    if (!response.ok) {
-      await this.logErrorResponse(response);
-      throw new Error(`Measures API returned ${response.status}`);
-    }
-
-    const data = (await response.json()) as MeasuresResponse;
-
     data.component.measures.forEach((measure) => {
-      const value = measure.periods?.[0]?.value || "0";
+      const value = measure.periods?.[0]?.value ?? measure.value ?? "0";
       switch (measure.metric) {
         case "new_duplicated_lines_density":
-          console.log(`Duplication Density: ${value}%`);
+          this.log(`Duplication Density: ${value}%`);
           break;
         case "new_duplicated_lines":
-          console.log(`Duplicated Lines: ${value}`);
+          this.log(`Duplicated Lines: ${value}`);
           break;
         case "new_duplicated_blocks":
-          console.log(`Duplicated Blocks: ${value}`);
->>>>>>> 8c34954f
+          this.log(`Duplicated Blocks: ${value}`);
           break;
       }
     });
 
-<<<<<<< HEAD
-    const result: Record<string, number | null> = {
-      new_duplicated_lines_density: null,
-      new_duplicated_lines: null,
-      new_duplicated_blocks: null
-    };
-
-    data.component.measures.forEach(measure => {
-      if (measure.metric in result) {
-        result[measure.metric] = this.toNumber(this.getMeasureValue(measure));
-      }
-    });
-
-    return result;
+    return this.buildMetricsMap(metrics, data.component.measures);
   }
 
   private async fetchCoverageMetrics(prId: string): Promise<Record<string, number | null>> {
-    this.log(chalk.bold('\n📊 Test Coverage'));
-    this.log('-'.repeat(50));
-
-    const metrics = ['new_coverage', 'new_lines_to_cover', 'new_uncovered_lines'];
-    const url = `https://sonarcloud.io/api/measures/component?component=${this.sonarConfig.projectKey}&metricKeys=${metrics.join(',')}&pullRequest=${prId}`;
+    this.log(chalk.bold("\n📊 Test Coverage"));
+    this.log("-".repeat(50));
+
+    const metrics = ["new_coverage", "new_lines_to_cover", "new_uncovered_lines"];
+    const url = `https://sonarcloud.io/api/measures/component?component=${this.sonarConfig.projectKey}&metricKeys=${metrics.join(",")}&pullRequest=${prId}`;
+    this.logApiUrl("Coverage Metrics", url);
 
     const data = await this.fetchJson<MeasuresResponse>(
       url,
-      { 'Authorization': `Bearer ${this.sonarConfig.token}` },
-      'Coverage'
+      this.getSonarAuthHeader(),
+      "Coverage"
     );
 
     let hasData = false;
-    data.component.measures.forEach(measure => {
-      const value = this.getMeasureValue(measure);
+    data.component.measures.forEach((measure) => {
+      const value = measure.periods?.[0]?.value ?? measure.value;
       if (value !== undefined) {
         hasData = true;
         switch (measure.metric) {
-          case 'new_coverage':
+          case "new_coverage":
             this.log(`Coverage: ${value}%`);
             break;
-          case 'new_lines_to_cover':
+          case "new_lines_to_cover":
             this.log(`Lines to Cover: ${value}`);
             break;
-          case 'new_uncovered_lines':
+          case "new_uncovered_lines":
             this.log(`Uncovered Lines: ${value}`);
-=======
-  private async fetchCoverageMetrics(prId: string): Promise<void> {
-    console.log(chalk.bold("\n📊 Test Coverage"));
-    console.log("-".repeat(50));
-
-    const metrics = "new_coverage,new_lines_to_cover,new_uncovered_lines";
-    const url = `https://sonarcloud.io/api/measures/component?component=${this.sonarConfig.projectKey}&metricKeys=${metrics}&pullRequest=${prId}`;
-    this.logApiUrl('Coverage Metrics', url);
-
-    const response = await fetch(url, { headers: this.getSonarAuthHeader() });
-
-    if (!response.ok) {
-      await this.logErrorResponse(response);
-      throw new Error(`Coverage API returned ${response.status}`);
-    }
-
-    const data = (await response.json()) as MeasuresResponse;
-
-    let hasData = false;
-    data.component.measures.forEach((measure) => {
-      const value = measure.periods?.[0]?.value;
-      if (value) {
-        hasData = true;
-        switch (measure.metric) {
-          case "new_coverage":
-            console.log(`Coverage: ${value}%`);
-            break;
-          case "new_lines_to_cover":
-            console.log(`Lines to Cover: ${value}`);
-            break;
-          case "new_uncovered_lines":
-            console.log(`Uncovered Lines: ${value}`);
->>>>>>> 8c34954f
             break;
         }
       }
     });
 
     if (!hasData) {
-<<<<<<< HEAD
-      this.log('Coverage data not available.');
-=======
-      console.log("Coverage data not available.");
-    }
-
-    await this.fetchCoverageDetails(prId);
+      this.log("Coverage data not available.");
+    }
+
+    if (!this.jsonMode) {
+      await this.fetchCoverageDetails(prId);
+    }
+
+    return this.buildMetricsMap(metrics, data.component.measures);
   }
 
   private async fetchCoverageDetails(prId: string): Promise<void> {
-    console.log(chalk.bold("\n🔍 Files Missing Coverage (New Code)"));
-    console.log("-".repeat(50));
+    this.log(chalk.bold("\n🔍 Files Missing Coverage (New Code)"));
+    this.log("-".repeat(50));
 
     const url = buildCoverageDetailsUrl(
       this.sonarConfig.projectKey,
@@ -1048,7 +868,7 @@
 
       if (!response.ok) {
         const body = await response.text();
-        await this.logErrorResponse(response);
+        this.logErrorResponse(response, body);
         throw new Error(`Coverage detail API returned ${response.status}: ${body}`);
       }
 
@@ -1059,7 +879,7 @@
       );
 
       if (filesWithUncovered.length === 0) {
-        console.log(chalk.green("No files with uncovered lines were reported for new code."));
+        this.log(chalk.green("No files with uncovered lines were reported for new code."));
         return;
       }
 
@@ -1074,34 +894,34 @@
             ? file.linesToCover.toString()
             : "N/A";
 
-        console.log(`${index + 1}. ${file.path}`);
-        console.log(
+        this.log(`${index + 1}. ${file.path}`);
+        this.log(
           `   Uncovered Lines: ${file.uncovered} / Lines to Cover: ${linesToCoverText} (New Coverage: ${coverageText})`
         );
       });
 
       if (filesWithUncovered.length > limit) {
-        console.log(
+        this.log(
           chalk.gray(
             `... and ${filesWithUncovered.length - limit} more files have uncovered lines`
           )
         );
       }
     } catch (error) {
-      console.warn(
+      this.warn(
         chalk.yellow(
           `Failed to fetch coverage details: ${
             error instanceof Error ? error.message : String(error)
           }`
         )
       );
-      console.warn(chalk.gray("DEBUG=true を付けて再実行するとレスポンス詳細が表示されます。"));
-    }
-  }
-
-  private async fetchProjectMetrics(branch: string): Promise<void> {
-    console.log(chalk.bold("\n📊 Project Metrics"));
-    console.log("-".repeat(50));
+      this.warn(chalk.gray("DEBUG=true を付けて再実行するとレスポンス詳細が表示されます。"));
+    }
+  }
+
+  private async fetchProjectMetrics(branch: string): Promise<Record<string, number | null>> {
+    this.log(chalk.bold("\n📊 Project Metrics"));
+    this.log("-".repeat(50));
 
     const metrics = [
       "bugs",
@@ -1117,76 +937,97 @@
       "sqale_rating",
       "ncloc",
       "sqale_index",
-    ].join(",");
-
-    const url = `https://sonarcloud.io/api/measures/component?component=${this.sonarConfig.projectKey}&metricKeys=${metrics}&branch=${branch}`;
-
-    const response = await fetch(url, { headers: this.getSonarAuthHeader() });
-
-    if (!response.ok) {
-      throw new Error(`Project Metrics API returned ${response.status}`);
-    }
-
-    const data = (await response.json()) as MeasuresResponse;
+    ];
+
+    const url = `https://sonarcloud.io/api/measures/component?component=${this.sonarConfig.projectKey}&metricKeys=${metrics.join(",")}&branch=${branch}`;
+    this.logApiUrl("Project Metrics", url);
+
+    const data = await this.fetchJson<MeasuresResponse>(
+      url,
+      this.getSonarAuthHeader(),
+      "Project Metrics"
+    );
 
     data.component.measures.forEach((measure) => {
-      const value =
-        measure.periods?.[0]?.value || (measure as any).value || "0";
+      const value = measure.periods?.[0]?.value ?? measure.value ?? "0";
       switch (measure.metric) {
         case "bugs":
-          console.log(`🐛 Bugs: ${value}`);
+          this.log(`🐛 Bugs: ${value}`);
           break;
         case "vulnerabilities":
-          console.log(`🔓 Vulnerabilities: ${value}`);
+          this.log(`🔓 Vulnerabilities: ${value}`);
           break;
         case "code_smells":
-          console.log(`💨 Code Smells: ${value}`);
+          this.log(`💨 Code Smells: ${value}`);
           break;
         case "coverage":
-          console.log(`📊 Coverage: ${value}%`);
+          this.log(`📊 Coverage: ${value}%`);
           break;
         case "line_coverage":
-          console.log(`📈 Line Coverage: ${value}%`);
+          this.log(`📈 Line Coverage: ${value}%`);
           break;
         case "duplicated_lines_density":
-          console.log(`🔄 Duplicated Lines Density: ${value}%`);
+          this.log(`🔄 Duplicated Lines Density: ${value}%`);
           break;
         case "complexity":
-          console.log(`🎯 Cyclomatic Complexity: ${value}`);
+          this.log(`🎯 Cyclomatic Complexity: ${value}`);
           break;
         case "cognitive_complexity":
-          console.log(`🧠 Cognitive Complexity: ${value}`);
+          this.log(`🧠 Cognitive Complexity: ${value}`);
           break;
         case "reliability_rating":
-          console.log(`⚡ Reliability Rating: ${this.getRatingColored(value)}`);
+          this.log(`⚡ Reliability Rating: ${this.getRatingColored(value)}`);
           break;
         case "security_rating":
-          console.log(`🔒 Security Rating: ${this.getRatingColored(value)}`);
+          this.log(`🔒 Security Rating: ${this.getRatingColored(value)}`);
           break;
         case "sqale_rating":
-          console.log(
+          this.log(
             `🏗️  Maintainability Rating: ${this.getRatingColored(value)}`
           );
           break;
         case "ncloc":
-          console.log(`📄 Lines of Code: ${value}`);
+          this.log(`📄 Lines of Code: ${value}`);
           break;
         case "sqale_index": {
           const hours = Math.round(Number.parseInt(value, 10) / 60);
           const minutes = Number.parseInt(value, 10) % 60;
-          console.log(`⏱️  Technical Debt: ${hours}h ${minutes}min`);
+          this.log(`⏱️  Technical Debt: ${hours}h ${minutes}min`);
           break;
         }
       }
     });
+
+    return this.buildMetricsMap(metrics, data.component.measures);
+  }
+
+  private async fetchOverallMetrics(): Promise<Record<string, number | null>> {
+    const metrics = [
+      "coverage",
+      "ncloc",
+      "complexity",
+      "reliability_rating",
+      "security_rating",
+      "sqale_rating",
+    ];
+    const url = `https://sonarcloud.io/api/measures/component?component=${this.sonarConfig.projectKey}&metricKeys=${metrics.join(",")}`;
+    this.logApiUrl("Overall Metrics", url);
+
+    const data = await this.fetchJson<MeasuresResponse>(
+      url,
+      this.getSonarAuthHeader(),
+      "Metrics"
+    );
+
+    return this.buildMetricsMap(metrics, data.component.measures);
   }
 
   private async fetchAllIssues(
     branch: string,
     maxToShow?: number
   ): Promise<void> {
-    console.log(chalk.bold("\n🐛 All Issues"));
-    console.log("-".repeat(50));
+    this.log(chalk.bold("\n🐛 All Issues"));
+    this.log("-".repeat(50));
 
     const data = await this.fetchIssuesData(branch);
     this.displayIssuesSummary(data);
@@ -1195,30 +1036,29 @@
       this.displayIssuesBreakdown(data);
       this.displayDetailedIssues(data, maxToShow);
     } else {
-      console.log(chalk.green("✅ No issues found."));
+      this.log(chalk.green("✅ No issues found."));
     }
   }
 
   private async fetchIssuesData(branch: string): Promise<IssuesResponse> {
     const url = `https://sonarcloud.io/api/issues/search?componentKeys=${this.sonarConfig.projectKey}&branch=${branch}&organization=${this.sonarConfig.organization}&resolved=false&ps=500`;
-
-    const response = await fetch(url, { headers: this.getSonarAuthHeader() });
-
-    if (!response.ok) {
-      throw new Error(`Issues API returned ${response.status}`);
-    }
-
-    return (await response.json()) as IssuesResponse;
+    this.logApiUrl("Issues", url);
+
+    return this.fetchJson<IssuesResponse>(
+      url,
+      this.getSonarAuthHeader(),
+      "Issues"
+    );
   }
 
   private displayIssuesSummary(data: IssuesResponse): void {
-    console.log(`Total Issues: ${data.total}`);
-    console.log(`Effort Total: ${data.effortTotal || 0} minutes`);
-    console.log(`Debt Total: ${data.debtTotal || 0} minutes`);
+    this.log(`Total Issues: ${data.total}`);
+    this.log(`Effort Total: ${data.effortTotal || 0} minutes`);
+    this.log(`Debt Total: ${data.debtTotal || 0} minutes`);
   }
 
   private displayIssuesBreakdown(data: IssuesResponse): void {
-    console.log(chalk.bold("\n📋 Issue Breakdown by Severity:"));
+    this.log(chalk.bold("\n📋 Issue Breakdown by Severity:"));
     const severityCount = data.issues.reduce(
       (acc, issue) => {
         acc[issue.severity] = (acc[issue.severity] || 0) + 1;
@@ -1228,10 +1068,10 @@
     );
 
     Object.entries(severityCount).forEach(([severity, count]) => {
-      console.log(`  ${this.getSeverityColored(severity)}: ${count}`);
+      this.log(`  ${this.getSeverityColored(severity)}: ${count}`);
     });
 
-    console.log(chalk.bold("\n📋 Issue Breakdown by Type:"));
+    this.log(chalk.bold("\n📋 Issue Breakdown by Type:"));
     const typeCount = data.issues.reduce(
       (acc, issue) => {
         const rule = issue.rule.split(":")[1] || issue.rule;
@@ -1245,7 +1085,7 @@
       .sort((a, b) => b[1] - a[1])
       .slice(0, 10)
       .forEach(([rule, count]) => {
-        console.log(`  ${rule}: ${count}`);
+        this.log(`  ${rule}: ${count}`);
       });
   }
 
@@ -1263,7 +1103,7 @@
 
     const showAll = limit >= data.total;
     const detailsHeader = showAll ? "all" : "first " + String(limit);
-    console.log(chalk.bold(`\n📋 Detailed Issues (${detailsHeader}):`));
+    this.log(chalk.bold(`\n📋 Detailed Issues (${detailsHeader}):`));
 
     const issuesBySeverity = this.groupIssuesBySeverity(data.issues);
 
@@ -1275,7 +1115,7 @@
       if (!issues || issues.length === 0) continue;
       if (totalDisplayed >= targetLimit) break;
 
-      console.log(chalk.bold(`\n🔸 ${this.getSeverityColored(severity)} Issues:`));
+      this.log(chalk.bold(`\n🔸 ${this.getSeverityColored(severity)} Issues:`));
       
       const remainingLimit = targetLimit - totalDisplayed;
       const issuesToShow = issues.slice(0, remainingLimit);
@@ -1285,24 +1125,24 @@
           `${this.sonarConfig.projectKey}:`,
           ""
         );
-        console.log(`\n${totalDisplayed + index + 1}. ${issue.message}`);
-        console.log(`   File: ${fileName}`);
-        console.log(`   Line: ${issue.line || "N/A"}`);
-        console.log(`   Rule: ${issue.rule}`);
+        this.log(`\n${totalDisplayed + index + 1}. ${issue.message}`);
+        this.log(`   File: ${fileName}`);
+        this.log(`   Line: ${issue.line || "N/A"}`);
+        this.log(`   Rule: ${issue.rule}`);
         if (issue.effort) {
-          console.log(`   Effort: ${issue.effort}`);
+          this.log(`   Effort: ${issue.effort}`);
         }
       });
       
       totalDisplayed += issuesToShow.length;
       
       if (issues.length > issuesToShow.length) {
-        console.log(chalk.gray(`   ... and ${issues.length - issuesToShow.length} more ${severity} issues`));
+        this.log(chalk.gray(`   ... and ${issues.length - issuesToShow.length} more ${severity} issues`));
       }
     }
 
     if (!showAll && data.total > limit) {
-      console.log(chalk.yellow(`\n... and ${data.total - totalDisplayed} more issues (use --all to see all)`));
+      this.log(chalk.yellow(`\n... and ${data.total - totalDisplayed} more issues (use --all to see all)`));
     }
   }
 
@@ -1325,57 +1165,7 @@
         return chalk.red("E");
       default:
         return rating;
->>>>>>> 8c34954f
-    }
-
-    const result: Record<string, number | null> = {
-      new_coverage: null,
-      new_lines_to_cover: null,
-      new_uncovered_lines: null
-    };
-
-    data.component.measures.forEach(measure => {
-      if (measure.metric in result) {
-        result[measure.metric] = this.toNumber(this.getMeasureValue(measure));
-      }
-    });
-
-    return result;
-  }
-
-  private async fetchOverallMetrics(): Promise<Record<string, number | null>> {
-    const metrics = [
-      'coverage',
-      'ncloc',
-      'complexity',
-      'reliability_rating',
-      'security_rating',
-      'sqale_rating'
-    ];
-    const url = `https://sonarcloud.io/api/measures/component?component=${this.sonarConfig.projectKey}&metricKeys=${metrics.join(',')}`;
-
-    const data = await this.fetchJson<MeasuresResponse>(
-      url,
-      { 'Authorization': `Bearer ${this.sonarConfig.token}` },
-      'Metrics'
-    );
-
-    const result: Record<string, number | null> = {
-      coverage: null,
-      ncloc: null,
-      complexity: null,
-      reliability_rating: null,
-      security_rating: null,
-      sqale_rating: null
-    };
-
-    data.component.measures.forEach(measure => {
-      if (measure.metric in result) {
-        result[measure.metric] = this.toNumber(this.getMeasureValue(measure));
-      }
-    });
-
-    return result;
+    }
   }
 
   private getSeverityColored(severity: string): string {
@@ -1398,7 +1188,7 @@
   private normalizeSeverity(severity: string): Severity {
     const normalized = severity.toUpperCase() as Severity;
     if (!SonarCloudFeedback.SEVERITY_ORDER.includes(normalized)) {
-      console.warn(chalk.yellow(`Unknown severity level: ${severity}, treating as INFO`));
+      this.warn(chalk.yellow(`Unknown severity level: ${severity}, treating as INFO`));
       return "INFO";
     }
     return normalized;
@@ -1420,42 +1210,29 @@
   public async runPrAnalysis(prId?: string): Promise<void> {
     try {
       if (this.isDebugMode()) {
-        this.debugLog('\n[DEBUG] Starting PR Analysis');
-        this.debugLog('  Set DEBUG=true or NODE_ENV=debug for debug output');
+        this.debugLog("\n[DEBUG] Starting PR Analysis");
+        this.debugLog("  Set DEBUG=true or NODE_ENV=debug for debug output");
       }
 
       const pullRequestId = await this.getPullRequestId(prId);
-
-<<<<<<< HEAD
-      const branch = this.currentBranch ?? this.getCurrentBranchSilent();
-=======
-      console.log(chalk.bold("\n=========================================="));
-      console.log(chalk.bold(`SonarCloud Analysis for PR #${pullRequestId}`));
-      console.log(chalk.bold("=========================================="));
->>>>>>> 8c34954f
-
-      if (!this.jsonMode) {
-        this.log(chalk.bold('\n=========================================='));
-        this.log(chalk.bold(`SonarCloud Analysis for PR #${pullRequestId}`));
-        this.log(chalk.bold('=========================================='));
-      }
+      const branch = this.currentBranch ?? null;
+
+      this.log(chalk.bold("\n=========================================="));
+      this.log(chalk.bold(`SonarCloud Analysis for PR #${pullRequestId}`));
+      this.log(chalk.bold("=========================================="));
 
       const qualityGate = await this.fetchQualityGate(pullRequestId);
       const issuesResult = await this.fetchIssues(pullRequestId);
       const hotspotsResult = await this.fetchSecurityHotspots(pullRequestId);
       const duplicationMetrics = await this.fetchDuplicationMetrics(pullRequestId);
       const coverageMetrics = await this.fetchCoverageMetrics(pullRequestId);
-      const overallMetrics = this.jsonMode ? await this.fetchOverallMetrics() : {};
+      const overallMetrics: Record<string, number | null> = this.jsonMode
+        ? await this.fetchOverallMetrics()
+        : {};
 
       if (this.jsonMode) {
-        const output: JsonOutput = {
-          meta: {
-            projectKey: this.sonarConfig.projectKey,
-            organization: this.sonarConfig.organization,
-            branch: branch ?? null,
-            pullRequest: pullRequestId,
-            generatedAt: new Date().toISOString()
-          },
+        const output: JsonPrOutput = {
+          meta: this.buildMeta({ branch, pullRequest: pullRequestId }),
           qualityGate,
           issues: issuesResult.issues,
           issuesSummary: issuesResult.summary,
@@ -1463,44 +1240,18 @@
           duplication: duplicationMetrics,
           metrics: {
             ...overallMetrics,
-            ...coverageMetrics
-          }
+            ...coverageMetrics,
+          },
         };
-
         this.writeJson(output);
         return;
       }
 
-<<<<<<< HEAD
-      this.log(chalk.bold('\n=========================================='));
-      this.log(chalk.bold('Analysis Complete'));
-      this.log(chalk.bold('=========================================='));
+      this.log(chalk.bold("\n=========================================="));
+      this.log(chalk.bold("Analysis Complete"));
+      this.log(chalk.bold("=========================================="));
     } catch (error) {
-      if (this.jsonMode) {
-        const message = error instanceof Error ? error.message : String(error);
-        const statusCode = error instanceof ApiError ? error.statusCode ?? null : null;
-        const details = error instanceof ApiError ? error.details ?? null : null;
-        const jsonError: JsonError = {
-          error: {
-            message,
-            statusCode,
-            details
-          }
-        };
-        this.writeJsonSafely(jsonError);
-        process.exit(1);
-      }
-      this.logError(chalk.red('\nError:') + ' ' + (error instanceof Error ? error.message : String(error)));
-=======
-      console.log(chalk.bold("\n=========================================="));
-      console.log(chalk.bold("Analysis Complete"));
-      console.log(chalk.bold("=========================================="));
-    } catch (error) {
-      console.error(
-        chalk.red("\nError:"),
-        error instanceof Error ? error.message : error
-      );
-      process.exit(1);
+      this.handleError(error);
     }
   }
 
@@ -1510,21 +1261,26 @@
         throw new Error("SONAR_TOKEN environment variable is not set");
       }
 
-      console.log(chalk.bold("\n=========================================="));
-      console.log(chalk.bold(`Project Metrics for branch: ${branch}`));
-      console.log(chalk.bold("=========================================="));
-
-      await this.fetchProjectMetrics(branch);
-
-      console.log(chalk.bold("\n=========================================="));
-      console.log(chalk.bold("Metrics Complete"));
-      console.log(chalk.bold("=========================================="));
+      this.log(chalk.bold("\n=========================================="));
+      this.log(chalk.bold(`Project Metrics for branch: ${branch}`));
+      this.log(chalk.bold("=========================================="));
+
+      const metrics = await this.fetchProjectMetrics(branch);
+
+      if (this.jsonMode) {
+        const output: JsonMetricsOutput = {
+          meta: this.buildMeta({ branch }),
+          metrics,
+        };
+        this.writeJson(output);
+        return;
+      }
+
+      this.log(chalk.bold("\n=========================================="));
+      this.log(chalk.bold("Metrics Complete"));
+      this.log(chalk.bold("=========================================="));
     } catch (error) {
-      console.error(
-        chalk.red("\nError:"),
-        error instanceof Error ? error.message : error
-      );
-      process.exit(1);
+      this.handleError(error);
     }
   }
 
@@ -1537,22 +1293,33 @@
         throw new Error("SONAR_TOKEN environment variable is not set");
       }
 
-      console.log(chalk.bold("\n=========================================="));
-      console.log(chalk.bold(`All Issues for branch: ${branch}`));
-      console.log(chalk.bold("=========================================="));
+      this.log(chalk.bold("\n=========================================="));
+      this.log(chalk.bold(`All Issues for branch: ${branch}`));
+      this.log(chalk.bold("=========================================="));
+
+      if (this.jsonMode) {
+        const data = await this.fetchIssuesData(branch);
+        const summary: JsonIssuesSummary = {
+          total: data.total,
+          effortTotal: data.effortTotal || 0,
+          debtTotal: data.debtTotal || 0,
+        };
+        const output: JsonIssuesOutput = {
+          meta: this.buildMeta({ branch }),
+          issues: data.issues.map((issue) => this.toJsonIssue(issue)),
+          issuesSummary: summary,
+        };
+        this.writeJson(output);
+        return;
+      }
 
       await this.fetchAllIssues(branch, maxToShow);
 
-      console.log(chalk.bold("\n=========================================="));
-      console.log(chalk.bold("Issues Complete"));
-      console.log(chalk.bold("=========================================="));
+      this.log(chalk.bold("\n=========================================="));
+      this.log(chalk.bold("Issues Complete"));
+      this.log(chalk.bold("=========================================="));
     } catch (error) {
-      console.error(
-        chalk.red("\nError:"),
-        error instanceof Error ? error.message : error
-      );
->>>>>>> 8c34954f
-      process.exit(1);
+      this.handleError(error);
     }
   }
 }
@@ -1565,15 +1332,15 @@
     error: {
       message,
       statusCode,
-      details
-    }
+      details,
+    },
   };
   const json = `${JSON.stringify(payload)}\n`;
   if (outputPath) {
     try {
-      fs.writeFileSync(outputPath, json, 'utf-8');
+      fs.writeFileSync(outputPath, json, "utf-8");
     } catch {
-      // Ignore file write errors when already in error handling.
+      // Ignore write errors when already handling failure.
     }
   }
   process.stdout.write(json);
@@ -1582,31 +1349,6 @@
 const program = new Command();
 
 program
-<<<<<<< HEAD
-  .name('get-sonar-feedback')
-  .description('Fetch SonarCloud feedback for pull requests')
-  .version('0.2.0')
-  .argument('[pr-number]', 'Pull request number (optional, will auto-detect if not provided)')
-  .option('--json', 'Output results as JSON')
-  .option('--output <path>', 'Write JSON output to a file (enables --json)')
-  .action(async (prNumber: string | undefined, options: { json?: boolean; output?: string }) => {
-    const jsonMode = Boolean(options.json || options.output);
-    if (!jsonMode) {
-      const feedback = new SonarCloudFeedback();
-      await feedback.run(prNumber);
-      return;
-    }
-    try {
-      const feedback = new SonarCloudFeedback({
-        json: options.json,
-        output: options.output
-      });
-      await feedback.run(prNumber);
-    } catch (error) {
-      emitJsonError(error, options.output);
-      process.exit(1);
-    }
-=======
   .name("get-sonar-feedback")
   .description("Fetch SonarCloud feedback")
   .version(`${packageJson.version} (build ${SonarCloudFeedback.getBuildId()})`);
@@ -1618,18 +1360,48 @@
     "[pr-number]",
     "Pull request number (optional, will auto-detect if not provided)"
   )
-  .action(async (prNumber?: string) => {
-    const feedback = new SonarCloudFeedback();
-    await feedback.runPrAnalysis(prNumber);
+  .option("--json", "Output results as JSON")
+  .option("--output <path>", "Write JSON output to a file (enables --json)")
+  .action(async (prNumber: string | undefined, options: { json?: boolean; output?: string }) => {
+    const jsonMode = Boolean(options.json || options.output);
+    try {
+      const feedback = new SonarCloudFeedback({
+        json: options.json,
+        output: options.output,
+      });
+      await feedback.runPrAnalysis(prNumber);
+    } catch (error) {
+      if (jsonMode) {
+        emitJsonError(error, options.output);
+      } else {
+        console.error(chalk.red("\nError:"), error instanceof Error ? error.message : String(error));
+      }
+      process.exit(1);
+    }
   });
 
 program
   .command("metrics")
   .description("Get project metrics")
   .option("-b, --branch <branch>", "Branch name", "main")
-  .action(async (options) => {
-    const feedback = new SonarCloudFeedback();
-    await feedback.runProjectMetrics(options.branch);
+  .option("--json", "Output results as JSON")
+  .option("--output <path>", "Write JSON output to a file (enables --json)")
+  .action(async (options: { branch: string; json?: boolean; output?: string }) => {
+    const jsonMode = Boolean(options.json || options.output);
+    try {
+      const feedback = new SonarCloudFeedback({
+        json: options.json,
+        output: options.output,
+      });
+      await feedback.runProjectMetrics(options.branch);
+    } catch (error) {
+      if (jsonMode) {
+        emitJsonError(error, options.output);
+      } else {
+        console.error(chalk.red("\nError:"), error instanceof Error ? error.message : String(error));
+      }
+      process.exit(1);
+    }
   });
 
 program
@@ -1641,22 +1413,38 @@
     "Number of detailed issues to display (use --all to show all)"
   )
   .option("-a, --all", "Show all detailed issues")
-  .action(async (options) => {
-    const feedback = new SonarCloudFeedback();
-    let limit: number | undefined;
-    if (options.all) {
-      limit = Number.MAX_SAFE_INTEGER;
-    } else if (options.limit !== undefined) {
-      const parsed = Number.parseInt(options.limit, 10);
-      if (Number.isNaN(parsed) || parsed < 0) {
-        console.log(chalk.yellow("Invalid --limit value; using default."));
+  .option("--json", "Output results as JSON")
+  .option("--output <path>", "Write JSON output to a file (enables --json)")
+  .action(async (options: { branch: string; limit?: string; all?: boolean; json?: boolean; output?: string }) => {
+    const jsonMode = Boolean(options.json || options.output);
+    try {
+      const feedback = new SonarCloudFeedback({
+        json: options.json,
+        output: options.output,
+      });
+      let limit: number | undefined;
+      if (!jsonMode) {
+        if (options.all) {
+          limit = Number.MAX_SAFE_INTEGER;
+        } else if (options.limit !== undefined) {
+          const parsed = Number.parseInt(options.limit, 10);
+          if (Number.isNaN(parsed) || parsed < 0) {
+            console.log(chalk.yellow("Invalid --limit value; using default."));
+          } else {
+            limit = parsed;
+          }
+        }
+      }
+
+      await feedback.runAllIssues(options.branch, limit);
+    } catch (error) {
+      if (jsonMode) {
+        emitJsonError(error, options.output);
       } else {
-        limit = parsed;
-      }
-    }
-
-    await feedback.runAllIssues(options.branch, limit);
->>>>>>> 8c34954f
+        console.error(chalk.red("\nError:"), error instanceof Error ? error.message : String(error));
+      }
+      process.exit(1);
+    }
   });
 
 program.parse();